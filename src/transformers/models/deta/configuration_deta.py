# coding=utf-8
# Copyright 2022 SenseTime and The HuggingFace Inc. team. All rights reserved.
#
# Licensed under the Apache License, Version 2.0 (the "License");
# you may not use this file except in compliance with the License.
# You may obtain a copy of the License at
#
#     http://www.apache.org/licenses/LICENSE-2.0
#
# Unless required by applicable law or agreed to in writing, software
# distributed under the License is distributed on an "AS IS" BASIS,
# WITHOUT WARRANTIES OR CONDITIONS OF ANY KIND, either express or implied.
# See the License for the specific language governing permissions and
# limitations under the License.
""" DETA model configuration"""


from ...configuration_utils import PretrainedConfig
from ...utils import logging
from ..auto import CONFIG_MAPPING


logger = logging.get_logger(__name__)

DETA_PRETRAINED_CONFIG_ARCHIVE_MAP = {
    "ut/deta": "https://huggingface.co/ut/deta/resolve/main/config.json",
}


class DetaConfig(PretrainedConfig):
    r"""
    This is the configuration class to store the configuration of a [`DetaModel`]. It is used to instantiate a DETA
    model according to the specified arguments, defining the model architecture. Instantiating a configuration with the
    defaults will yield a similar configuration to that of the DETA
    [SenseTime/deformable-detr](https://huggingface.co/SenseTime/deformable-detr) architecture.

    Configuration objects inherit from [`PretrainedConfig`] and can be used to control the model outputs. Read the
    documentation from [`PretrainedConfig`] for more information.

    Args:
        backbone_config (`PretrainedConfig` or `dict`, *optional*, defaults to `ResNetConfig()`):
            The configuration of the backbone model.
        backbone (`str`, *optional*):
            Name of backbone to use when `backbone_config` is `None`. If `use_pretrained_backbone` is `True`, this
            will load the corresponding pretrained weights from the timm or transformers library. If `use_pretrained_backbone`
            is `False`, this loads the backbone's config and uses that to initialize the backbone with random weights.
        use_pretrained_backbone (`bool`, *optional*, `False`):
            Whether to use pretrained weights for the backbone.
        use_timm_backbone (`bool`, *optional*, `False`):
            Whether to load `backbone` from the timm library. If `False`, the backbone is loaded from the transformers
            library.
        backbone_kwargs (`dict`, *optional*):
            Keyword arguments to be passed to AutoBackbone when loading from a checkpoint
            e.g. `{'out_indices': (0, 1, 2, 3)}`. Cannot be specified if `backbone_config` is set.
        num_queries (`int`, *optional*, defaults to 900):
            Number of object queries, i.e. detection slots. This is the maximal number of objects [`DetaModel`] can
            detect in a single image. In case `two_stage` is set to `True`, we use `two_stage_num_proposals` instead.
        d_model (`int`, *optional*, defaults to 256):
            Dimension of the layers.
        encoder_layers (`int`, *optional*, defaults to 6):
            Number of encoder layers.
        decoder_layers (`int`, *optional*, defaults to 6):
            Number of decoder layers.
        encoder_attention_heads (`int`, *optional*, defaults to 8):
            Number of attention heads for each attention layer in the Transformer encoder.
        decoder_attention_heads (`int`, *optional*, defaults to 8):
            Number of attention heads for each attention layer in the Transformer decoder.
        decoder_ffn_dim (`int`, *optional*, defaults to 2048):
            Dimension of the "intermediate" (often named feed-forward) layer in decoder.
        encoder_ffn_dim (`int`, *optional*, defaults to 2048):
            Dimension of the "intermediate" (often named feed-forward) layer in decoder.
        activation_function (`str` or `function`, *optional*, defaults to `"relu"`):
            The non-linear activation function (function or string) in the encoder and pooler. If string, `"gelu"`,
            `"relu"`, `"silu"` and `"gelu_new"` are supported.
        dropout (`float`, *optional*, defaults to 0.1):
            The dropout probability for all fully connected layers in the embeddings, encoder, and pooler.
        attention_dropout (`float`, *optional*, defaults to 0.0):
            The dropout ratio for the attention probabilities.
        activation_dropout (`float`, *optional*, defaults to 0.0):
            The dropout ratio for activations inside the fully connected layer.
        init_std (`float`, *optional*, defaults to 0.02):
            The standard deviation of the truncated_normal_initializer for initializing all weight matrices.
        init_xavier_std (`float`, *optional*, defaults to 1):
            The scaling factor used for the Xavier initialization gain in the HM Attention map module.
        encoder_layerdrop (`float`, *optional*, defaults to 0.0):
            The LayerDrop probability for the encoder. See the [LayerDrop paper](see https://arxiv.org/abs/1909.11556)
            for more details.
        auxiliary_loss (`bool`, *optional*, defaults to `False`):
            Whether auxiliary decoding losses (loss at each decoder layer) are to be used.
        position_embedding_type (`str`, *optional*, defaults to `"sine"`):
            Type of position embeddings to be used on top of the image features. One of `"sine"` or `"learned"`.
        class_cost (`float`, *optional*, defaults to 1):
            Relative weight of the classification error in the Hungarian matching cost.
        bbox_cost (`float`, *optional*, defaults to 5):
            Relative weight of the L1 error of the bounding box coordinates in the Hungarian matching cost.
        giou_cost (`float`, *optional*, defaults to 2):
            Relative weight of the generalized IoU loss of the bounding box in the Hungarian matching cost.
        mask_loss_coefficient (`float`, *optional*, defaults to 1):
            Relative weight of the Focal loss in the panoptic segmentation loss.
        dice_loss_coefficient (`float`, *optional*, defaults to 1):
            Relative weight of the DICE/F-1 loss in the panoptic segmentation loss.
        bbox_loss_coefficient (`float`, *optional*, defaults to 5):
            Relative weight of the L1 bounding box loss in the object detection loss.
        giou_loss_coefficient (`float`, *optional*, defaults to 2):
            Relative weight of the generalized IoU loss in the object detection loss.
        eos_coefficient (`float`, *optional*, defaults to 0.1):
            Relative classification weight of the 'no-object' class in the object detection loss.
        num_feature_levels (`int`, *optional*, defaults to 5):
            The number of input feature levels.
        encoder_n_points (`int`, *optional*, defaults to 4):
            The number of sampled keys in each feature level for each attention head in the encoder.
        decoder_n_points (`int`, *optional*, defaults to 4):
            The number of sampled keys in each feature level for each attention head in the decoder.
        two_stage (`bool`, *optional*, defaults to `True`):
            Whether to apply a two-stage deformable DETR, where the region proposals are also generated by a variant of
            DETA, which are further fed into the decoder for iterative bounding box refinement.
        two_stage_num_proposals (`int`, *optional*, defaults to 300):
            The number of region proposals to be generated, in case `two_stage` is set to `True`.
        with_box_refine (`bool`, *optional*, defaults to `True`):
            Whether to apply iterative bounding box refinement, where each decoder layer refines the bounding boxes
            based on the predictions from the previous layer.
        focal_alpha (`float`, *optional*, defaults to 0.25):
            Alpha parameter in the focal loss.
        assign_first_stage (`bool`, *optional*, defaults to `True`):
            Whether to assign each prediction i to the highest overlapping ground truth object if the overlap is larger than a threshold 0.7.
        assign_second_stage (`bool`, *optional*, defaults to `True`):
            Whether to assign second assignment procedure in the second stage closely follows the first stage assignment procedure.
        disable_custom_kernels (`bool`, *optional*, defaults to `True`):
            Disable the use of custom CUDA and CPU kernels. This option is necessary for the ONNX export, as custom
            kernels are not supported by PyTorch ONNX export.

    Examples:

    ```python
    >>> from transformers import DetaConfig, DetaModel

    >>> # Initializing a DETA SenseTime/deformable-detr style configuration
    >>> configuration = DetaConfig()

    >>> # Initializing a model (with random weights) from the SenseTime/deformable-detr style configuration
    >>> model = DetaModel(configuration)

    >>> # Accessing the model configuration
    >>> configuration = model.config
    ```"""

    model_type = "deta"
    attribute_map = {
        "hidden_size": "d_model",
        "num_attention_heads": "encoder_attention_heads",
    }

    def __init__(
        self,
        backbone_config=None,
        backbone=None,
        use_pretrained_backbone=False,
        use_timm_backbone=False,
        backbone_kwargs=None,
        num_queries=900,
        max_position_embeddings=2048,
        encoder_layers=6,
        encoder_ffn_dim=2048,
        encoder_attention_heads=8,
        decoder_layers=6,
        decoder_ffn_dim=1024,
        decoder_attention_heads=8,
        encoder_layerdrop=0.0,
        is_encoder_decoder=True,
        activation_function="relu",
        d_model=256,
        dropout=0.1,
        attention_dropout=0.0,
        activation_dropout=0.0,
        init_std=0.02,
        init_xavier_std=1.0,
        return_intermediate=True,
        auxiliary_loss=False,
        position_embedding_type="sine",
        num_feature_levels=5,
        encoder_n_points=4,
        decoder_n_points=4,
        two_stage=True,
        two_stage_num_proposals=300,
        with_box_refine=True,
        assign_first_stage=True,
        assign_second_stage=True,
        class_cost=1,
        bbox_cost=5,
        giou_cost=2,
        mask_loss_coefficient=1,
        dice_loss_coefficient=1,
        bbox_loss_coefficient=5,
        giou_loss_coefficient=2,
        eos_coefficient=0.1,
        focal_alpha=0.25,
<<<<<<< HEAD
        disable_custom_kernels=False,
=======
        disable_custom_kernels=True,
>>>>>>> 864c8e6e
        **kwargs,
    ):
        if use_pretrained_backbone:
            raise ValueError("Pretrained backbones are not supported yet.")

        if backbone_config is not None and backbone is not None:
            raise ValueError("You can't specify both `backbone` and `backbone_config`.")

        if backbone_config is None and backbone is None:
            logger.info("`backbone_config` is `None`. Initializing the config with the default `ResNet` backbone.")
            backbone_config = CONFIG_MAPPING["resnet"](out_features=["stage2", "stage3", "stage4"])
        else:
            if isinstance(backbone_config, dict):
                backbone_model_type = backbone_config.pop("model_type")
                config_class = CONFIG_MAPPING[backbone_model_type]
                backbone_config = config_class.from_dict(backbone_config)

        if backbone_kwargs is not None and backbone_kwargs and backbone_config is not None:
            raise ValueError("You can't specify both `backbone_kwargs` and `backbone_config`.")

        self.backbone_config = backbone_config
        self.backbone = backbone
        self.use_pretrained_backbone = use_pretrained_backbone
        self.use_timm_backbone = use_timm_backbone
        self.backbone_kwargs = backbone_kwargs
        self.num_queries = num_queries
        self.max_position_embeddings = max_position_embeddings
        self.d_model = d_model
        self.encoder_ffn_dim = encoder_ffn_dim
        self.encoder_layers = encoder_layers
        self.encoder_attention_heads = encoder_attention_heads
        self.decoder_ffn_dim = decoder_ffn_dim
        self.decoder_layers = decoder_layers
        self.decoder_attention_heads = decoder_attention_heads
        self.dropout = dropout
        self.attention_dropout = attention_dropout
        self.activation_dropout = activation_dropout
        self.activation_function = activation_function
        self.init_std = init_std
        self.init_xavier_std = init_xavier_std
        self.encoder_layerdrop = encoder_layerdrop
        self.auxiliary_loss = auxiliary_loss
        self.position_embedding_type = position_embedding_type
        # deformable attributes
        self.num_feature_levels = num_feature_levels
        self.encoder_n_points = encoder_n_points
        self.decoder_n_points = decoder_n_points
        self.two_stage = two_stage
        self.two_stage_num_proposals = two_stage_num_proposals
        self.with_box_refine = with_box_refine
        self.assign_first_stage = assign_first_stage
        self.assign_second_stage = assign_second_stage
        if two_stage is True and with_box_refine is False:
            raise ValueError("If two_stage is True, with_box_refine must be True.")
        # Hungarian matcher
        self.class_cost = class_cost
        self.bbox_cost = bbox_cost
        self.giou_cost = giou_cost
        # Loss coefficients
        self.mask_loss_coefficient = mask_loss_coefficient
        self.dice_loss_coefficient = dice_loss_coefficient
        self.bbox_loss_coefficient = bbox_loss_coefficient
        self.giou_loss_coefficient = giou_loss_coefficient
        self.eos_coefficient = eos_coefficient
        self.focal_alpha = focal_alpha
        self.disable_custom_kernels = disable_custom_kernels
        super().__init__(is_encoder_decoder=is_encoder_decoder, **kwargs)

    @property
    def num_attention_heads(self) -> int:
        return self.encoder_attention_heads

    @property
    def hidden_size(self) -> int:
        return self.d_model<|MERGE_RESOLUTION|>--- conflicted
+++ resolved
@@ -194,11 +194,7 @@
         giou_loss_coefficient=2,
         eos_coefficient=0.1,
         focal_alpha=0.25,
-<<<<<<< HEAD
-        disable_custom_kernels=False,
-=======
         disable_custom_kernels=True,
->>>>>>> 864c8e6e
         **kwargs,
     ):
         if use_pretrained_backbone:
