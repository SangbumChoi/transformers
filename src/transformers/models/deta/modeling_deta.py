# coding=utf-8
# Copyright 2022 SenseTime and The HuggingFace Inc. team. All rights reserved.
#
# Licensed under the Apache License, Version 2.0 (the "License");
# you may not use this file except in compliance with the License.
# You may obtain a copy of the License at
#
#     http://www.apache.org/licenses/LICENSE-2.0
#
# Unless required by applicable law or agreed to in writing, software
# distributed under the License is distributed on an "AS IS" BASIS,
# WITHOUT WARRANTIES OR CONDITIONS OF ANY KIND, either express or implied.
# See the License for the specific language governing permissions and
# limitations under the License.
""" PyTorch DETA model."""


import copy
import math
import os
import warnings
from dataclasses import dataclass
from pathlib import Path
from typing import Dict, List, Optional, Tuple, Union

import torch
import torch.nn.functional as F
from torch import Tensor, nn
from torch.autograd import Function
from torch.autograd.function import once_differentiable

from ...activations import ACT2FN
from ...file_utils import (
    ModelOutput,
    add_start_docstrings,
    add_start_docstrings_to_model_forward,
    is_scipy_available,
    is_torch_cuda_available,
    is_vision_available,
    replace_return_docstrings,
)
from ...modeling_attn_mask_utils import _prepare_4d_attention_mask
from ...modeling_outputs import BaseModelOutput
from ...modeling_utils import PreTrainedModel
from ...pytorch_utils import meshgrid
from ...utils import is_accelerate_available, is_ninja_available, is_torchvision_available, logging, requires_backends
from ...utils.backbone_utils import load_backbone
from .configuration_deta import DetaConfig
from .load_custom import load_cuda_kernels


logger = logging.get_logger(__name__)

<<<<<<< HEAD
# Move this to not compile only when importing, this needs to happen later, like in __init__.
if is_torch_cuda_available() and is_ninja_available():
    logger.info("Loading custom CUDA kernels...")
    try:
        MultiScaleDeformableAttention = load_cuda_kernels()
    except Exception as e:
        logger.warning(f"Could not load the custom kernel for multi-scale deformable attention: {e}")
        MultiScaleDeformableAttention = None
else:
    MultiScaleDeformableAttention = None

=======
MultiScaleDeformableAttention = None
>>>>>>> 831bc25d


# Copied from models.deformable_detr.load_cuda_kernels
def load_cuda_kernels():
    from torch.utils.cpp_extension import load

    global MultiScaleDeformableAttention

    root = Path(__file__).resolve().parent.parent.parent / "kernels" / "deta"
    src_files = [
        root / filename
        for filename in [
            "vision.cpp",
            os.path.join("cpu", "ms_deform_attn_cpu.cpp"),
            os.path.join("cuda", "ms_deform_attn_cuda.cu"),
        ]
    ]

    load(
        "MultiScaleDeformableAttention",
        src_files,
        with_cuda=True,
        extra_include_paths=[str(root)],
        extra_cflags=["-DWITH_CUDA=1"],
        extra_cuda_cflags=[
            "-DCUDA_HAS_FP16=1",
            "-D__CUDA_NO_HALF_OPERATORS__",
            "-D__CUDA_NO_HALF_CONVERSIONS__",
            "-D__CUDA_NO_HALF2_OPERATORS__",
        ],
    )


# Copied from transformers.models.deformable_detr.modeling_deformable_detr.MultiScaleDeformableAttentionFunction
class MultiScaleDeformableAttentionFunction(Function):
    @staticmethod
    def forward(
        context,
        value,
        value_spatial_shapes,
        value_level_start_index,
        sampling_locations,
        attention_weights,
        im2col_step,
    ):
        context.im2col_step = im2col_step
        output = MultiScaleDeformableAttention.ms_deform_attn_forward(
            value,
            value_spatial_shapes,
            value_level_start_index,
            sampling_locations,
            attention_weights,
            context.im2col_step,
        )
        context.save_for_backward(
            value, value_spatial_shapes, value_level_start_index, sampling_locations, attention_weights
        )
        return output

    @staticmethod
    @once_differentiable
    def backward(context, grad_output):
        (
            value,
            value_spatial_shapes,
            value_level_start_index,
            sampling_locations,
            attention_weights,
        ) = context.saved_tensors
        grad_value, grad_sampling_loc, grad_attn_weight = MultiScaleDeformableAttention.ms_deform_attn_backward(
            value,
            value_spatial_shapes,
            value_level_start_index,
            sampling_locations,
            attention_weights,
            grad_output,
            context.im2col_step,
        )

        return grad_value, None, None, grad_sampling_loc, grad_attn_weight, None


if is_accelerate_available():
    from accelerate import PartialState
    from accelerate.utils import reduce

if is_vision_available():
    from transformers.image_transforms import center_to_corners_format

if is_torchvision_available():
    from torchvision.ops.boxes import batched_nms

if is_scipy_available():
    from scipy.optimize import linear_sum_assignment

logger = logging.get_logger(__name__)

_CONFIG_FOR_DOC = "DetaConfig"
_CHECKPOINT_FOR_DOC = "jozhang97/deta-swin-large-o365"

DETA_PRETRAINED_MODEL_ARCHIVE_LIST = [
    "jozhang97/deta-swin-large-o365",
    # See all DETA models at https://huggingface.co/models?filter=deta
]


@dataclass
# Copied from transformers.models.deformable_detr.modeling_deformable_detr.DeformableDetrDecoderOutput with DeformableDetr->Deta
class DetaDecoderOutput(ModelOutput):
    """
    Base class for outputs of the DetaDecoder. This class adds two attributes to
    BaseModelOutputWithCrossAttentions, namely:
    - a stacked tensor of intermediate decoder hidden states (i.e. the output of each decoder layer)
    - a stacked tensor of intermediate reference points.

    Args:
        last_hidden_state (`torch.FloatTensor` of shape `(batch_size, sequence_length, hidden_size)`):
            Sequence of hidden-states at the output of the last layer of the model.
        intermediate_hidden_states (`torch.FloatTensor` of shape `(batch_size, config.decoder_layers, num_queries, hidden_size)`):
            Stacked intermediate hidden states (output of each layer of the decoder).
        intermediate_reference_points (`torch.FloatTensor` of shape `(batch_size, config.decoder_layers, sequence_length, hidden_size)`):
            Stacked intermediate reference points (reference points of each layer of the decoder).
        hidden_states (`tuple(torch.FloatTensor)`, *optional*, returned when `output_hidden_states=True` is passed or when `config.output_hidden_states=True`):
            Tuple of `torch.FloatTensor` (one for the output of the embeddings + one for the output of each layer) of
            shape `(batch_size, sequence_length, hidden_size)`. Hidden-states of the model at the output of each layer
            plus the initial embedding outputs.
        attentions (`tuple(torch.FloatTensor)`, *optional*, returned when `output_attentions=True` is passed or when `config.output_attentions=True`):
            Tuple of `torch.FloatTensor` (one for each layer) of shape `(batch_size, num_heads, sequence_length,
            sequence_length)`. Attentions weights after the attention softmax, used to compute the weighted average in
            the self-attention heads.
        cross_attentions (`tuple(torch.FloatTensor)`, *optional*, returned when `output_attentions=True` and `config.add_cross_attention=True` is passed or when `config.output_attentions=True`):
            Tuple of `torch.FloatTensor` (one for each layer) of shape `(batch_size, num_heads, sequence_length,
            sequence_length)`. Attentions weights of the decoder's cross-attention layer, after the attention softmax,
            used to compute the weighted average in the cross-attention heads.
    """

    last_hidden_state: torch.FloatTensor = None
    intermediate_hidden_states: torch.FloatTensor = None
    intermediate_reference_points: torch.FloatTensor = None
    hidden_states: Optional[Tuple[torch.FloatTensor]] = None
    attentions: Optional[Tuple[torch.FloatTensor]] = None
    cross_attentions: Optional[Tuple[torch.FloatTensor]] = None


@dataclass
class DetaModelOutput(ModelOutput):
    """
    Base class for outputs of the Deformable DETR encoder-decoder model.

    Args:
        init_reference_points (`torch.FloatTensor` of shape  `(batch_size, num_queries, 4)`):
            Initial reference points sent through the Transformer decoder.
        last_hidden_state (`torch.FloatTensor` of shape `(batch_size, num_queries, hidden_size)`):
            Sequence of hidden-states at the output of the last layer of the decoder of the model.
        intermediate_hidden_states (`torch.FloatTensor` of shape `(batch_size, config.decoder_layers, num_queries, hidden_size)`):
            Stacked intermediate hidden states (output of each layer of the decoder).
        intermediate_reference_points (`torch.FloatTensor` of shape `(batch_size, config.decoder_layers, num_queries, 4)`):
            Stacked intermediate reference points (reference points of each layer of the decoder).
        decoder_hidden_states (`tuple(torch.FloatTensor)`, *optional*, returned when `output_hidden_states=True` is passed or when `config.output_hidden_states=True`):
            Tuple of `torch.FloatTensor` (one for the output of the embeddings + one for the output of each layer) of
            shape `(batch_size, num_queries, hidden_size)`. Hidden-states of the decoder at the output of each layer
            plus the initial embedding outputs.
        decoder_attentions (`tuple(torch.FloatTensor)`, *optional*, returned when `output_attentions=True` is passed or when `config.output_attentions=True`):
            Tuple of `torch.FloatTensor` (one for each layer) of shape `(batch_size, num_heads, num_queries,
            num_queries)`. Attentions weights of the decoder, after the attention softmax, used to compute the weighted
            average in the self-attention heads.
        cross_attentions (`tuple(torch.FloatTensor)`, *optional*, returned when `output_attentions=True` is passed or when `config.output_attentions=True`):
            Tuple of `torch.FloatTensor` (one for each layer) of shape `(batch_size, num_queries, num_heads, 4, 4)`.
            Attentions weights of the decoder's cross-attention layer, after the attention softmax, used to compute the
            weighted average in the cross-attention heads.
        encoder_last_hidden_state (`torch.FloatTensor` of shape `(batch_size, sequence_length, hidden_size)`, *optional*):
            Sequence of hidden-states at the output of the last layer of the encoder of the model.
        encoder_hidden_states (`tuple(torch.FloatTensor)`, *optional*, returned when `output_hidden_states=True` is passed or when `config.output_hidden_states=True`):
            Tuple of `torch.FloatTensor` (one for the output of the embeddings + one for the output of each layer) of
            shape `(batch_size, sequence_length, hidden_size)`. Hidden-states of the encoder at the output of each
            layer plus the initial embedding outputs.
        encoder_attentions (`tuple(torch.FloatTensor)`, *optional*, returned when `output_attentions=True` is passed or when `config.output_attentions=True`):
            Tuple of `torch.FloatTensor` (one for each layer) of shape `(batch_size, num_queries, num_heads, 4, 4)`.
            Attentions weights of the encoder, after the attention softmax, used to compute the weighted average in the
            self-attention heads.
        enc_outputs_class (`torch.FloatTensor` of shape `(batch_size, sequence_length, config.num_labels)`, *optional*, returned when `config.with_box_refine=True` and `config.two_stage=True`):
            Predicted bounding boxes scores where the top `config.two_stage_num_proposals` scoring bounding boxes are
            picked as region proposals in the first stage. Output of bounding box binary classification (i.e.
            foreground and background).
        enc_outputs_coord_logits (`torch.FloatTensor` of shape `(batch_size, sequence_length, 4)`, *optional*, returned when `config.with_box_refine=True` and `config.two_stage=True`):
            Logits of predicted bounding boxes coordinates in the first stage.
        output_proposals (`torch.FloatTensor` of shape `(batch_size, sequence_length, 4)`, *optional*, returned when `config.two_stage=True`):
            Logits of proposal bounding boxes coordinates in the gen_encoder_output_proposals.
    """

    init_reference_points: torch.FloatTensor = None
    last_hidden_state: torch.FloatTensor = None
    intermediate_hidden_states: torch.FloatTensor = None
    intermediate_reference_points: torch.FloatTensor = None
    decoder_hidden_states: Optional[Tuple[torch.FloatTensor]] = None
    decoder_attentions: Optional[Tuple[torch.FloatTensor]] = None
    cross_attentions: Optional[Tuple[torch.FloatTensor]] = None
    encoder_last_hidden_state: Optional[torch.FloatTensor] = None
    encoder_hidden_states: Optional[Tuple[torch.FloatTensor]] = None
    encoder_attentions: Optional[Tuple[torch.FloatTensor]] = None
    enc_outputs_class: Optional[torch.FloatTensor] = None
    enc_outputs_coord_logits: Optional[torch.FloatTensor] = None
    output_proposals: Optional[torch.FloatTensor] = None


@dataclass
class DetaObjectDetectionOutput(ModelOutput):
    """
    Output type of [`DetaForObjectDetection`].

    Args:
        loss (`torch.FloatTensor` of shape `(1,)`, *optional*, returned when `labels` are provided)):
            Total loss as a linear combination of a negative log-likehood (cross-entropy) for class prediction and a
            bounding box loss. The latter is defined as a linear combination of the L1 loss and the generalized
            scale-invariant IoU loss.
        loss_dict (`Dict`, *optional*):
            A dictionary containing the individual losses. Useful for logging.
        logits (`torch.FloatTensor` of shape `(batch_size, num_queries, num_classes + 1)`):
            Classification logits (including no-object) for all queries.
        pred_boxes (`torch.FloatTensor` of shape `(batch_size, num_queries, 4)`):
            Normalized boxes coordinates for all queries, represented as (center_x, center_y, width, height). These
            values are normalized in [0, 1], relative to the size of each individual image in the batch (disregarding
            possible padding). You can use [`~DetaProcessor.post_process_object_detection`] to retrieve the
            unnormalized bounding boxes.
        auxiliary_outputs (`list[Dict]`, *optional*):
            Optional, only returned when auxilary losses are activated (i.e. `config.auxiliary_loss` is set to `True`)
            and labels are provided. It is a list of dictionaries containing the two above keys (`logits` and
            `pred_boxes`) for each decoder layer.
        last_hidden_state (`torch.FloatTensor` of shape `(batch_size, num_queries, hidden_size)`, *optional*):
            Sequence of hidden-states at the output of the last layer of the decoder of the model.
        decoder_hidden_states (`tuple(torch.FloatTensor)`, *optional*, returned when `output_hidden_states=True` is passed or when `config.output_hidden_states=True`):
            Tuple of `torch.FloatTensor` (one for the output of the embeddings + one for the output of each layer) of
            shape `(batch_size, num_queries, hidden_size)`. Hidden-states of the decoder at the output of each layer
            plus the initial embedding outputs.
        decoder_attentions (`tuple(torch.FloatTensor)`, *optional*, returned when `output_attentions=True` is passed or when `config.output_attentions=True`):
            Tuple of `torch.FloatTensor` (one for each layer) of shape `(batch_size, num_heads, num_queries,
            num_queries)`. Attentions weights of the decoder, after the attention softmax, used to compute the weighted
            average in the self-attention heads.
        cross_attentions (`tuple(torch.FloatTensor)`, *optional*, returned when `output_attentions=True` is passed or when `config.output_attentions=True`):
            Tuple of `torch.FloatTensor` (one for each layer) of shape `(batch_size, num_queries, num_heads, 4, 4)`.
            Attentions weights of the decoder's cross-attention layer, after the attention softmax, used to compute the
            weighted average in the cross-attention heads.
        encoder_last_hidden_state (`torch.FloatTensor` of shape `(batch_size, sequence_length, hidden_size)`, *optional*):
            Sequence of hidden-states at the output of the last layer of the encoder of the model.
        encoder_hidden_states (`tuple(torch.FloatTensor)`, *optional*, returned when `output_hidden_states=True` is passed or when `config.output_hidden_states=True`):
            Tuple of `torch.FloatTensor` (one for the output of the embeddings + one for the output of each layer) of
            shape `(batch_size, sequence_length, hidden_size)`. Hidden-states of the encoder at the output of each
            layer plus the initial embedding outputs.
        encoder_attentions (`tuple(torch.FloatTensor)`, *optional*, returned when `output_attentions=True` is passed or when `config.output_attentions=True`):
            Tuple of `torch.FloatTensor` (one for each layer) of shape `(batch_size, sequence_length, num_heads, 4,
            4)`. Attentions weights of the encoder, after the attention softmax, used to compute the weighted average
            in the self-attention heads.
        intermediate_hidden_states (`torch.FloatTensor` of shape `(batch_size, config.decoder_layers, num_queries, hidden_size)`):
            Stacked intermediate hidden states (output of each layer of the decoder).
        intermediate_reference_points (`torch.FloatTensor` of shape `(batch_size, config.decoder_layers, num_queries, 4)`):
            Stacked intermediate reference points (reference points of each layer of the decoder).
        init_reference_points (`torch.FloatTensor` of shape  `(batch_size, num_queries, 4)`):
            Initial reference points sent through the Transformer decoder.
        enc_outputs_class (`torch.FloatTensor` of shape `(batch_size, sequence_length, config.num_labels)`, *optional*, returned when `config.with_box_refine=True` and `config.two_stage=True`):
            Predicted bounding boxes scores where the top `config.two_stage_num_proposals` scoring bounding boxes are
            picked as region proposals in the first stage. Output of bounding box binary classification (i.e.
            foreground and background).
        enc_outputs_coord_logits (`torch.FloatTensor` of shape `(batch_size, sequence_length, 4)`, *optional*, returned when `config.with_box_refine=True` and `config.two_stage=True`):
            Logits of predicted bounding boxes coordinates in the first stage.
        output_proposals (`torch.FloatTensor` of shape `(batch_size, sequence_length, 4)`, *optional*, returned when `config.two_stage=True`):
            Logits of proposal bounding boxes coordinates in the gen_encoder_output_proposals.
    """

    loss: Optional[torch.FloatTensor] = None
    loss_dict: Optional[Dict] = None
    logits: torch.FloatTensor = None
    pred_boxes: torch.FloatTensor = None
    auxiliary_outputs: Optional[List[Dict]] = None
    init_reference_points: Optional[torch.FloatTensor] = None
    last_hidden_state: Optional[torch.FloatTensor] = None
    intermediate_hidden_states: Optional[torch.FloatTensor] = None
    intermediate_reference_points: Optional[torch.FloatTensor] = None
    decoder_hidden_states: Optional[Tuple[torch.FloatTensor]] = None
    decoder_attentions: Optional[Tuple[torch.FloatTensor]] = None
    cross_attentions: Optional[Tuple[torch.FloatTensor]] = None
    encoder_last_hidden_state: Optional[torch.FloatTensor] = None
    encoder_hidden_states: Optional[Tuple[torch.FloatTensor]] = None
    encoder_attentions: Optional[Tuple[torch.FloatTensor]] = None
    enc_outputs_class: Optional = None
    enc_outputs_coord_logits: Optional = None
    output_proposals: Optional[torch.FloatTensor] = None


def _get_clones(module, N):
    return nn.ModuleList([copy.deepcopy(module) for i in range(N)])


def inverse_sigmoid(x, eps=1e-5):
    x = x.clamp(min=0, max=1)
    x1 = x.clamp(min=eps)
    x2 = (1 - x).clamp(min=eps)
    return torch.log(x1 / x2)


# Copied from transformers.models.detr.modeling_detr.DetrFrozenBatchNorm2d with Detr->Deta
class DetaFrozenBatchNorm2d(nn.Module):
    """
    BatchNorm2d where the batch statistics and the affine parameters are fixed.

    Copy-paste from torchvision.misc.ops with added eps before rqsrt, without which any other models than
    torchvision.models.resnet[18,34,50,101] produce nans.
    """

    def __init__(self, n):
        super().__init__()
        self.register_buffer("weight", torch.ones(n))
        self.register_buffer("bias", torch.zeros(n))
        self.register_buffer("running_mean", torch.zeros(n))
        self.register_buffer("running_var", torch.ones(n))

    def _load_from_state_dict(
        self, state_dict, prefix, local_metadata, strict, missing_keys, unexpected_keys, error_msgs
    ):
        num_batches_tracked_key = prefix + "num_batches_tracked"
        if num_batches_tracked_key in state_dict:
            del state_dict[num_batches_tracked_key]

        super()._load_from_state_dict(
            state_dict, prefix, local_metadata, strict, missing_keys, unexpected_keys, error_msgs
        )

    def forward(self, x):
        # move reshapes to the beginning
        # to make it user-friendly
        weight = self.weight.reshape(1, -1, 1, 1)
        bias = self.bias.reshape(1, -1, 1, 1)
        running_var = self.running_var.reshape(1, -1, 1, 1)
        running_mean = self.running_mean.reshape(1, -1, 1, 1)
        epsilon = 1e-5
        scale = weight * (running_var + epsilon).rsqrt()
        bias = bias - running_mean * scale
        return x * scale + bias


# Copied from transformers.models.detr.modeling_detr.replace_batch_norm with Detr->Deta
def replace_batch_norm(model):
    r"""
    Recursively replace all `torch.nn.BatchNorm2d` with `DetaFrozenBatchNorm2d`.

    Args:
        model (torch.nn.Module):
            input model
    """
    for name, module in model.named_children():
        if isinstance(module, nn.BatchNorm2d):
            new_module = DetaFrozenBatchNorm2d(module.num_features)

            if not module.weight.device == torch.device("meta"):
                new_module.weight.data.copy_(module.weight)
                new_module.bias.data.copy_(module.bias)
                new_module.running_mean.data.copy_(module.running_mean)
                new_module.running_var.data.copy_(module.running_var)

            model._modules[name] = new_module

        if len(list(module.children())) > 0:
            replace_batch_norm(module)


class DetaBackboneWithPositionalEncodings(nn.Module):
    """
    Backbone model with positional embeddings.

    nn.BatchNorm2d layers are replaced by DetaFrozenBatchNorm2d as defined above.
    """

    def __init__(self, config):
        super().__init__()

        backbone = load_backbone(config)
        with torch.no_grad():
            replace_batch_norm(backbone)
        self.model = backbone
        self.intermediate_channel_sizes = self.model.channels

        # TODO fix this
        if config.backbone_config.model_type == "resnet":
            for name, parameter in self.model.named_parameters():
                if "stages.1" not in name and "stages.2" not in name and "stages.3" not in name:
                    parameter.requires_grad_(False)

        self.position_embedding = build_position_encoding(config)

    def forward(self, pixel_values: torch.Tensor, pixel_mask: torch.Tensor):
        """
        Outputs feature maps of latter stages C_3 through C_5 in ResNet if `config.num_feature_levels > 1`, otherwise
        outputs feature maps of C_5.
        """
        # first, send pixel_values through the backbone to get list of feature maps
        features = self.model(pixel_values).feature_maps

        # next, create position embeddings
        out = []
        pos = []
        for feature_map in features:
            # downsample pixel_mask to match shape of corresponding feature_map
            mask = nn.functional.interpolate(pixel_mask[None].float(), size=feature_map.shape[-2:]).to(torch.bool)[0]
            position_embeddings = self.position_embedding(feature_map, mask).to(feature_map.dtype)
            out.append((feature_map, mask))
            pos.append(position_embeddings)

        return out, pos


# Copied from transformers.models.deformable_detr.modeling_deformable_detr.DeformableDetrSinePositionEmbedding with DeformableDetr->Deta
class DetaSinePositionEmbedding(nn.Module):
    """
    This is a more standard version of the position embedding, very similar to the one used by the Attention is all you
    need paper, generalized to work on images.
    """

    def __init__(self, embedding_dim=64, temperature=10000, normalize=False, scale=None):
        super().__init__()
        self.embedding_dim = embedding_dim
        self.temperature = temperature
        self.normalize = normalize
        if scale is not None and normalize is False:
            raise ValueError("normalize should be True if scale is passed")
        if scale is None:
            scale = 2 * math.pi
        self.scale = scale

    def forward(self, pixel_values, pixel_mask):
        if pixel_mask is None:
            raise ValueError("No pixel mask provided")
        y_embed = pixel_mask.cumsum(1, dtype=torch.float32)
        x_embed = pixel_mask.cumsum(2, dtype=torch.float32)
        if self.normalize:
            eps = 1e-6
            y_embed = (y_embed - 0.5) / (y_embed[:, -1:, :] + eps) * self.scale
            x_embed = (x_embed - 0.5) / (x_embed[:, :, -1:] + eps) * self.scale

        dim_t = torch.arange(self.embedding_dim, dtype=torch.int64, device=pixel_values.device).float()
        dim_t = self.temperature ** (2 * torch.div(dim_t, 2, rounding_mode="floor") / self.embedding_dim)

        pos_x = x_embed[:, :, :, None] / dim_t
        pos_y = y_embed[:, :, :, None] / dim_t
        pos_x = torch.stack((pos_x[:, :, :, 0::2].sin(), pos_x[:, :, :, 1::2].cos()), dim=4).flatten(3)
        pos_y = torch.stack((pos_y[:, :, :, 0::2].sin(), pos_y[:, :, :, 1::2].cos()), dim=4).flatten(3)
        pos = torch.cat((pos_y, pos_x), dim=3).permute(0, 3, 1, 2)
        return pos


# Copied from transformers.models.detr.modeling_detr.DetrLearnedPositionEmbedding
class DetaLearnedPositionEmbedding(nn.Module):
    """
    This module learns positional embeddings up to a fixed maximum size.
    """

    def __init__(self, embedding_dim=256):
        super().__init__()
        self.row_embeddings = nn.Embedding(50, embedding_dim)
        self.column_embeddings = nn.Embedding(50, embedding_dim)

    def forward(self, pixel_values, pixel_mask=None):
        height, width = pixel_values.shape[-2:]
        width_values = torch.arange(width, device=pixel_values.device)
        height_values = torch.arange(height, device=pixel_values.device)
        x_emb = self.column_embeddings(width_values)
        y_emb = self.row_embeddings(height_values)
        pos = torch.cat([x_emb.unsqueeze(0).repeat(height, 1, 1), y_emb.unsqueeze(1).repeat(1, width, 1)], dim=-1)
        pos = pos.permute(2, 0, 1)
        pos = pos.unsqueeze(0)
        pos = pos.repeat(pixel_values.shape[0], 1, 1, 1)
        return pos


# Copied from transformers.models.detr.modeling_detr.build_position_encoding with Detr->Deta
def build_position_encoding(config):
    n_steps = config.d_model // 2
    if config.position_embedding_type == "sine":
        # TODO find a better way of exposing other arguments
        position_embedding = DetaSinePositionEmbedding(n_steps, normalize=True)
    elif config.position_embedding_type == "learned":
        position_embedding = DetaLearnedPositionEmbedding(n_steps)
    else:
        raise ValueError(f"Not supported {config.position_embedding_type}")

    return position_embedding


# Copied from transformers.models.deformable_detr.modeling_deformable_detr.multi_scale_deformable_attention
def multi_scale_deformable_attention(
    value: Tensor, value_spatial_shapes: Tensor, sampling_locations: Tensor, attention_weights: Tensor
) -> Tensor:
    batch_size, _, num_heads, hidden_dim = value.shape
    _, num_queries, num_heads, num_levels, num_points, _ = sampling_locations.shape
    value_list = value.split([height.item() * width.item() for height, width in value_spatial_shapes], dim=1)
    sampling_grids = 2 * sampling_locations - 1
    sampling_value_list = []
    for level_id, (height, width) in enumerate(value_spatial_shapes):
        # batch_size, height*width, num_heads, hidden_dim
        # -> batch_size, height*width, num_heads*hidden_dim
        # -> batch_size, num_heads*hidden_dim, height*width
        # -> batch_size*num_heads, hidden_dim, height, width
        value_l_ = (
            value_list[level_id].flatten(2).transpose(1, 2).reshape(batch_size * num_heads, hidden_dim, height, width)
        )
        # batch_size, num_queries, num_heads, num_points, 2
        # -> batch_size, num_heads, num_queries, num_points, 2
        # -> batch_size*num_heads, num_queries, num_points, 2
        sampling_grid_l_ = sampling_grids[:, :, :, level_id].transpose(1, 2).flatten(0, 1)
        # batch_size*num_heads, hidden_dim, num_queries, num_points
        sampling_value_l_ = nn.functional.grid_sample(
            value_l_, sampling_grid_l_, mode="bilinear", padding_mode="zeros", align_corners=False
        )
        sampling_value_list.append(sampling_value_l_)
    # (batch_size, num_queries, num_heads, num_levels, num_points)
    # -> (batch_size, num_heads, num_queries, num_levels, num_points)
    # -> (batch_size, num_heads, 1, num_queries, num_levels*num_points)
    attention_weights = attention_weights.transpose(1, 2).reshape(
        batch_size * num_heads, 1, num_queries, num_levels * num_points
    )
    output = (
        (torch.stack(sampling_value_list, dim=-2).flatten(-2) * attention_weights)
        .sum(-1)
        .view(batch_size, num_heads * hidden_dim, num_queries)
    )
    return output.transpose(1, 2).contiguous()


# Copied from transformers.models.deformable_detr.modeling_deformable_detr.DeformableDetrMultiscaleDeformableAttention with DeformableDetr->Deta
class DetaMultiscaleDeformableAttention(nn.Module):
    """
    Multiscale deformable attention as proposed in Deformable DETR.
    """

    def __init__(self, config: DetaConfig, num_heads: int, n_points: int):
        super().__init__()

        kernel_loaded = MultiScaleDeformableAttention is not None
        if is_torch_cuda_available() and is_ninja_available() and not kernel_loaded:
            try:
                load_cuda_kernels()
            except Exception as e:
                logger.warning(f"Could not load the custom kernel for multi-scale deformable attention: {e}")

        if config.d_model % num_heads != 0:
            raise ValueError(
                f"embed_dim (d_model) must be divisible by num_heads, but got {config.d_model} and {num_heads}"
            )
        dim_per_head = config.d_model // num_heads
        # check if dim_per_head is power of 2
        if not ((dim_per_head & (dim_per_head - 1) == 0) and dim_per_head != 0):
            warnings.warn(
                "You'd better set embed_dim (d_model) in DetaMultiscaleDeformableAttention to make the"
                " dimension of each attention head a power of 2 which is more efficient in the authors' CUDA"
                " implementation."
            )

        self.im2col_step = 64

        self.d_model = config.d_model
        self.n_levels = config.num_feature_levels
        self.n_heads = num_heads
        self.n_points = n_points

        self.sampling_offsets = nn.Linear(config.d_model, num_heads * self.n_levels * n_points * 2)
        self.attention_weights = nn.Linear(config.d_model, num_heads * self.n_levels * n_points)
        self.value_proj = nn.Linear(config.d_model, config.d_model)
        self.output_proj = nn.Linear(config.d_model, config.d_model)

        self.disable_custom_kernels = config.disable_custom_kernels

        self._reset_parameters()

    def _reset_parameters(self):
        nn.init.constant_(self.sampling_offsets.weight.data, 0.0)
        default_dtype = torch.get_default_dtype()
        thetas = torch.arange(self.n_heads, dtype=torch.int64).to(default_dtype) * (2.0 * math.pi / self.n_heads)
        grid_init = torch.stack([thetas.cos(), thetas.sin()], -1)
        grid_init = (
            (grid_init / grid_init.abs().max(-1, keepdim=True)[0])
            .view(self.n_heads, 1, 1, 2)
            .repeat(1, self.n_levels, self.n_points, 1)
        )
        for i in range(self.n_points):
            grid_init[:, :, i, :] *= i + 1
        with torch.no_grad():
            self.sampling_offsets.bias = nn.Parameter(grid_init.view(-1))
        nn.init.constant_(self.attention_weights.weight.data, 0.0)
        nn.init.constant_(self.attention_weights.bias.data, 0.0)
        nn.init.xavier_uniform_(self.value_proj.weight.data)
        nn.init.constant_(self.value_proj.bias.data, 0.0)
        nn.init.xavier_uniform_(self.output_proj.weight.data)
        nn.init.constant_(self.output_proj.bias.data, 0.0)

    def with_pos_embed(self, tensor: torch.Tensor, position_embeddings: Optional[Tensor]):
        return tensor if position_embeddings is None else tensor + position_embeddings

    def forward(
        self,
        hidden_states: torch.Tensor,
        attention_mask: Optional[torch.Tensor] = None,
        encoder_hidden_states=None,
        encoder_attention_mask=None,
        position_embeddings: Optional[torch.Tensor] = None,
        reference_points=None,
        spatial_shapes=None,
        level_start_index=None,
        output_attentions: bool = False,
    ):
        # add position embeddings to the hidden states before projecting to queries and keys
        if position_embeddings is not None:
            hidden_states = self.with_pos_embed(hidden_states, position_embeddings)

        batch_size, num_queries, _ = hidden_states.shape
        batch_size, sequence_length, _ = encoder_hidden_states.shape
        if (spatial_shapes[:, 0] * spatial_shapes[:, 1]).sum() != sequence_length:
            raise ValueError(
                "Make sure to align the spatial shapes with the sequence length of the encoder hidden states"
            )

        value = self.value_proj(encoder_hidden_states)
        if attention_mask is not None:
            # we invert the attention_mask
            value = value.masked_fill(~attention_mask[..., None], float(0))
        value = value.view(batch_size, sequence_length, self.n_heads, self.d_model // self.n_heads)
        sampling_offsets = self.sampling_offsets(hidden_states).view(
            batch_size, num_queries, self.n_heads, self.n_levels, self.n_points, 2
        )
        attention_weights = self.attention_weights(hidden_states).view(
            batch_size, num_queries, self.n_heads, self.n_levels * self.n_points
        )
        attention_weights = F.softmax(attention_weights, -1).view(
            batch_size, num_queries, self.n_heads, self.n_levels, self.n_points
        )
        # batch_size, num_queries, n_heads, n_levels, n_points, 2
        if reference_points.shape[-1] == 2:
            offset_normalizer = torch.stack([spatial_shapes[..., 1], spatial_shapes[..., 0]], -1)
            sampling_locations = (
                reference_points[:, :, None, :, None, :]
                + sampling_offsets / offset_normalizer[None, None, None, :, None, :]
            )
        elif reference_points.shape[-1] == 4:
            sampling_locations = (
                reference_points[:, :, None, :, None, :2]
                + sampling_offsets / self.n_points * reference_points[:, :, None, :, None, 2:] * 0.5
            )
        else:
            raise ValueError(f"Last dim of reference_points must be 2 or 4, but got {reference_points.shape[-1]}")

        if self.disable_custom_kernels:
            # PyTorch implementation
            output = multi_scale_deformable_attention(value, spatial_shapes, sampling_locations, attention_weights)
        else:
            try:
                # custom kernel
                output = MultiScaleDeformableAttentionFunction.apply(
                    value,
                    spatial_shapes,
                    level_start_index,
                    sampling_locations,
                    attention_weights,
                    self.im2col_step,
                )
            except Exception:
                # PyTorch implementation
                output = multi_scale_deformable_attention(value, spatial_shapes, sampling_locations, attention_weights)
        output = self.output_proj(output)

        return output, attention_weights


# Copied from transformers.models.deformable_detr.modeling_deformable_detr.DeformableDetrMultiheadAttention with DeformableDetr->Deta,Deformable DETR->DETA
class DetaMultiheadAttention(nn.Module):
    """
    Multi-headed attention from 'Attention Is All You Need' paper.

    Here, we add position embeddings to the queries and keys (as explained in the Deformable DETR paper).
    """

    def __init__(
        self,
        embed_dim: int,
        num_heads: int,
        dropout: float = 0.0,
        bias: bool = True,
    ):
        super().__init__()
        self.embed_dim = embed_dim
        self.num_heads = num_heads
        self.dropout = dropout
        self.head_dim = embed_dim // num_heads
        if self.head_dim * num_heads != self.embed_dim:
            raise ValueError(
                f"embed_dim must be divisible by num_heads (got `embed_dim`: {self.embed_dim} and `num_heads`:"
                f" {num_heads})."
            )
        self.scaling = self.head_dim**-0.5

        self.k_proj = nn.Linear(embed_dim, embed_dim, bias=bias)
        self.v_proj = nn.Linear(embed_dim, embed_dim, bias=bias)
        self.q_proj = nn.Linear(embed_dim, embed_dim, bias=bias)
        self.out_proj = nn.Linear(embed_dim, embed_dim, bias=bias)

    def _shape(self, tensor: torch.Tensor, seq_len: int, batch_size: int):
        return tensor.view(batch_size, seq_len, self.num_heads, self.head_dim).transpose(1, 2).contiguous()

    def with_pos_embed(self, tensor: torch.Tensor, position_embeddings: Optional[Tensor]):
        return tensor if position_embeddings is None else tensor + position_embeddings

    def forward(
        self,
        hidden_states: torch.Tensor,
        attention_mask: Optional[torch.Tensor] = None,
        position_embeddings: Optional[torch.Tensor] = None,
        output_attentions: bool = False,
    ) -> Tuple[torch.Tensor, Optional[torch.Tensor], Optional[Tuple[torch.Tensor]]]:
        """Input shape: Batch x Time x Channel"""

        batch_size, target_len, embed_dim = hidden_states.size()
        # add position embeddings to the hidden states before projecting to queries and keys
        if position_embeddings is not None:
            hidden_states_original = hidden_states
            hidden_states = self.with_pos_embed(hidden_states, position_embeddings)

        # get queries, keys and values
        query_states = self.q_proj(hidden_states) * self.scaling
        key_states = self._shape(self.k_proj(hidden_states), -1, batch_size)
        value_states = self._shape(self.v_proj(hidden_states_original), -1, batch_size)

        proj_shape = (batch_size * self.num_heads, -1, self.head_dim)
        query_states = self._shape(query_states, target_len, batch_size).view(*proj_shape)
        key_states = key_states.view(*proj_shape)
        value_states = value_states.view(*proj_shape)

        source_len = key_states.size(1)

        attn_weights = torch.bmm(query_states, key_states.transpose(1, 2))

        if attn_weights.size() != (batch_size * self.num_heads, target_len, source_len):
            raise ValueError(
                f"Attention weights should be of size {(batch_size * self.num_heads, target_len, source_len)}, but is"
                f" {attn_weights.size()}"
            )

        # expand attention_mask
        if attention_mask is not None:
            # [batch_size, seq_len] -> [batch_size, 1, target_seq_len, source_seq_len]
            attention_mask = _prepare_4d_attention_mask(attention_mask, hidden_states.dtype)

        if attention_mask is not None:
            if attention_mask.size() != (batch_size, 1, target_len, source_len):
                raise ValueError(
                    f"Attention mask should be of size {(batch_size, 1, target_len, source_len)}, but is"
                    f" {attention_mask.size()}"
                )
            attn_weights = attn_weights.view(batch_size, self.num_heads, target_len, source_len) + attention_mask
            attn_weights = attn_weights.view(batch_size * self.num_heads, target_len, source_len)

        attn_weights = nn.functional.softmax(attn_weights, dim=-1)

        if output_attentions:
            # this operation is a bit awkward, but it's required to
            # make sure that attn_weights keeps its gradient.
            # In order to do so, attn_weights have to reshaped
            # twice and have to be reused in the following
            attn_weights_reshaped = attn_weights.view(batch_size, self.num_heads, target_len, source_len)
            attn_weights = attn_weights_reshaped.view(batch_size * self.num_heads, target_len, source_len)
        else:
            attn_weights_reshaped = None

        attn_probs = nn.functional.dropout(attn_weights, p=self.dropout, training=self.training)

        attn_output = torch.bmm(attn_probs, value_states)

        if attn_output.size() != (batch_size * self.num_heads, target_len, self.head_dim):
            raise ValueError(
                f"`attn_output` should be of size {(batch_size, self.num_heads, target_len, self.head_dim)}, but is"
                f" {attn_output.size()}"
            )

        attn_output = attn_output.view(batch_size, self.num_heads, target_len, self.head_dim)
        attn_output = attn_output.transpose(1, 2)
        attn_output = attn_output.reshape(batch_size, target_len, embed_dim)

        attn_output = self.out_proj(attn_output)

        return attn_output, attn_weights_reshaped


class DetaEncoderLayer(nn.Module):
    def __init__(self, config: DetaConfig):
        super().__init__()
        self.embed_dim = config.d_model
        self.self_attn = DetaMultiscaleDeformableAttention(
            config,
            num_heads=config.encoder_attention_heads,
            n_points=config.encoder_n_points,
        )
        self.self_attn_layer_norm = nn.LayerNorm(self.embed_dim)
        self.dropout = config.dropout
        self.activation_fn = ACT2FN[config.activation_function]
        self.activation_dropout = config.activation_dropout
        self.fc1 = nn.Linear(self.embed_dim, config.encoder_ffn_dim)
        self.fc2 = nn.Linear(config.encoder_ffn_dim, self.embed_dim)
        self.final_layer_norm = nn.LayerNorm(self.embed_dim)

    def forward(
        self,
        hidden_states: torch.Tensor,
        attention_mask: torch.Tensor,
        position_embeddings: torch.Tensor = None,
        reference_points=None,
        spatial_shapes=None,
        level_start_index=None,
        output_attentions: bool = False,
    ):
        """
        Args:
            hidden_states (`torch.FloatTensor` of shape `(batch_size, sequence_length, hidden_size)`):
                Input to the layer.
            attention_mask (`torch.FloatTensor` of shape `(batch_size, sequence_length)`):
                Attention mask.
            position_embeddings (`torch.FloatTensor`, *optional*):
                Position embeddings, to be added to `hidden_states`.
            reference_points (`torch.FloatTensor`, *optional*):
                Reference points.
            spatial_shapes (`torch.LongTensor`, *optional*):
                Spatial shapes of the backbone feature maps.
            level_start_index (`torch.LongTensor`, *optional*):
                Level start index.
            output_attentions (`bool`, *optional*):
                Whether or not to return the attentions tensors of all attention layers. See `attentions` under
                returned tensors for more detail.
        """
        residual = hidden_states

        # Apply Multi-scale Deformable Attention Module on the multi-scale feature maps.
        hidden_states, attn_weights = self.self_attn(
            hidden_states=hidden_states,
            attention_mask=attention_mask,
            encoder_hidden_states=hidden_states,
            encoder_attention_mask=attention_mask,
            position_embeddings=position_embeddings,
            reference_points=reference_points,
            spatial_shapes=spatial_shapes,
            level_start_index=level_start_index,
            output_attentions=output_attentions,
        )

        hidden_states = nn.functional.dropout(hidden_states, p=self.dropout, training=self.training)
        hidden_states = residual + hidden_states
        hidden_states = self.self_attn_layer_norm(hidden_states)

        residual = hidden_states
        hidden_states = self.activation_fn(self.fc1(hidden_states))
        hidden_states = nn.functional.dropout(hidden_states, p=self.activation_dropout, training=self.training)

        hidden_states = self.fc2(hidden_states)
        hidden_states = nn.functional.dropout(hidden_states, p=self.dropout, training=self.training)

        hidden_states = residual + hidden_states
        hidden_states = self.final_layer_norm(hidden_states)

        if self.training:
            if torch.isinf(hidden_states).any() or torch.isnan(hidden_states).any():
                clamp_value = torch.finfo(hidden_states.dtype).max - 1000
                hidden_states = torch.clamp(hidden_states, min=-clamp_value, max=clamp_value)

        outputs = (hidden_states,)

        if output_attentions:
            outputs += (attn_weights,)

        return outputs


class DetaDecoderLayer(nn.Module):
    def __init__(self, config: DetaConfig):
        super().__init__()
        self.embed_dim = config.d_model

        # self-attention
        self.self_attn = DetaMultiheadAttention(
            embed_dim=self.embed_dim,
            num_heads=config.decoder_attention_heads,
            dropout=config.attention_dropout,
        )
        self.dropout = config.dropout
        self.activation_fn = ACT2FN[config.activation_function]
        self.activation_dropout = config.activation_dropout

        self.self_attn_layer_norm = nn.LayerNorm(self.embed_dim)
        # cross-attention
        self.encoder_attn = DetaMultiscaleDeformableAttention(
            config,
            num_heads=config.decoder_attention_heads,
            n_points=config.decoder_n_points,
        )
        self.encoder_attn_layer_norm = nn.LayerNorm(self.embed_dim)
        # feedforward neural networks
        self.fc1 = nn.Linear(self.embed_dim, config.decoder_ffn_dim)
        self.fc2 = nn.Linear(config.decoder_ffn_dim, self.embed_dim)
        self.final_layer_norm = nn.LayerNorm(self.embed_dim)

    def forward(
        self,
        hidden_states: torch.Tensor,
        position_embeddings: Optional[torch.Tensor] = None,
        reference_points=None,
        spatial_shapes=None,
        level_start_index=None,
        encoder_hidden_states: Optional[torch.Tensor] = None,
        encoder_attention_mask: Optional[torch.Tensor] = None,
        output_attentions: Optional[bool] = False,
    ):
        """
        Args:
            hidden_states (`torch.FloatTensor`):
                Input to the layer of shape `(batch, seq_len, embed_dim)`.
            position_embeddings (`torch.FloatTensor`, *optional*):
                Position embeddings that are added to the queries and keys in the self-attention layer.
            reference_points (`torch.FloatTensor`, *optional*):
                Reference points.
            spatial_shapes (`torch.LongTensor`, *optional*):
                Spatial shapes.
            level_start_index (`torch.LongTensor`, *optional*):
                Level start index.
            encoder_hidden_states (`torch.FloatTensor`):
                cross attention input to the layer of shape `(batch, seq_len, embed_dim)`
            encoder_attention_mask (`torch.FloatTensor`): encoder attention mask of size
                `(batch, 1, target_len, source_len)` where padding elements are indicated by very large negative
                values.
            output_attentions (`bool`, *optional*):
                Whether or not to return the attentions tensors of all attention layers. See `attentions` under
                returned tensors for more detail.
        """
        residual = hidden_states

        # Self Attention
        hidden_states, self_attn_weights = self.self_attn(
            hidden_states=hidden_states,
            position_embeddings=position_embeddings,
            output_attentions=output_attentions,
        )

        hidden_states = nn.functional.dropout(hidden_states, p=self.dropout, training=self.training)
        hidden_states = residual + hidden_states
        hidden_states = self.self_attn_layer_norm(hidden_states)

        second_residual = hidden_states

        # Cross-Attention
        cross_attn_weights = None
        hidden_states, cross_attn_weights = self.encoder_attn(
            hidden_states=hidden_states,
            attention_mask=encoder_attention_mask,
            encoder_hidden_states=encoder_hidden_states,
            encoder_attention_mask=encoder_attention_mask,
            position_embeddings=position_embeddings,
            reference_points=reference_points,
            spatial_shapes=spatial_shapes,
            level_start_index=level_start_index,
            output_attentions=output_attentions,
        )

        hidden_states = nn.functional.dropout(hidden_states, p=self.dropout, training=self.training)
        hidden_states = second_residual + hidden_states

        hidden_states = self.encoder_attn_layer_norm(hidden_states)

        # Fully Connected
        residual = hidden_states
        hidden_states = self.activation_fn(self.fc1(hidden_states))
        hidden_states = nn.functional.dropout(hidden_states, p=self.activation_dropout, training=self.training)
        hidden_states = self.fc2(hidden_states)
        hidden_states = nn.functional.dropout(hidden_states, p=self.dropout, training=self.training)
        hidden_states = residual + hidden_states
        hidden_states = self.final_layer_norm(hidden_states)

        outputs = (hidden_states,)

        if output_attentions:
            outputs += (self_attn_weights, cross_attn_weights)

        return outputs


# Copied from transformers.models.detr.modeling_detr.DetrClassificationHead
class DetaClassificationHead(nn.Module):
    """Head for sentence-level classification tasks."""

    def __init__(self, input_dim: int, inner_dim: int, num_classes: int, pooler_dropout: float):
        super().__init__()
        self.dense = nn.Linear(input_dim, inner_dim)
        self.dropout = nn.Dropout(p=pooler_dropout)
        self.out_proj = nn.Linear(inner_dim, num_classes)

    def forward(self, hidden_states: torch.Tensor):
        hidden_states = self.dropout(hidden_states)
        hidden_states = self.dense(hidden_states)
        hidden_states = torch.tanh(hidden_states)
        hidden_states = self.dropout(hidden_states)
        hidden_states = self.out_proj(hidden_states)
        return hidden_states


class DetaPreTrainedModel(PreTrainedModel):
    config_class = DetaConfig
    base_model_prefix = "model"
    main_input_name = "pixel_values"
    _no_split_modules = [r"DetaBackboneWithPositionalEncodings", r"DetaEncoderLayer", r"DetaDecoderLayer"]
    supports_gradient_checkpointing = True

    def _init_weights(self, module):
        std = self.config.init_std

        if isinstance(module, DetaLearnedPositionEmbedding):
            nn.init.uniform_(module.row_embeddings.weight)
            nn.init.uniform_(module.column_embeddings.weight)
        elif isinstance(module, DetaMultiscaleDeformableAttention):
            module._reset_parameters()
        elif isinstance(module, (nn.Linear, nn.Conv2d, nn.BatchNorm2d)):
            # Slightly different from the TF version which uses truncated_normal for initialization
            # cf https://github.com/pytorch/pytorch/pull/5617
            module.weight.data.normal_(mean=0.0, std=std)
            if module.bias is not None:
                module.bias.data.zero_()
        elif isinstance(module, nn.Embedding):
            module.weight.data.normal_(mean=0.0, std=std)
            if module.padding_idx is not None:
                module.weight.data[module.padding_idx].zero_()
        if hasattr(module, "reference_points") and not self.config.two_stage:
            nn.init.xavier_uniform_(module.reference_points.weight.data, gain=1.0)
            nn.init.constant_(module.reference_points.bias.data, 0.0)
        if hasattr(module, "level_embed"):
            nn.init.normal_(module.level_embed)


DETA_START_DOCSTRING = r"""
    This model inherits from [`PreTrainedModel`]. Check the superclass documentation for the generic methods the
    library implements for all its model (such as downloading or saving, resizing the input embeddings, pruning heads
    etc.)

    This model is also a PyTorch [torch.nn.Module](https://pytorch.org/docs/stable/nn.html#torch.nn.Module) subclass.
    Use it as a regular PyTorch Module and refer to the PyTorch documentation for all matter related to general usage
    and behavior.

    Parameters:
        config ([`DetaConfig`]):
            Model configuration class with all the parameters of the model. Initializing with a config file does not
            load the weights associated with the model, only the configuration. Check out the
            [`~PreTrainedModel.from_pretrained`] method to load the model weights.
"""

DETA_INPUTS_DOCSTRING = r"""
    Args:
        pixel_values (`torch.FloatTensor` of shape `(batch_size, num_channels, height, width)`):
            Pixel values. Padding will be ignored by default should you provide it.

            Pixel values can be obtained using [`AutoImageProcessor`]. See [`AutoImageProcessor.__call__`] for details.

        pixel_mask (`torch.LongTensor` of shape `(batch_size, height, width)`, *optional*):
            Mask to avoid performing attention on padding pixel values. Mask values selected in `[0, 1]`:

            - 1 for pixels that are real (i.e. **not masked**),
            - 0 for pixels that are padding (i.e. **masked**).

            [What are attention masks?](../glossary#attention-mask)

        decoder_attention_mask (`torch.FloatTensor` of shape `(batch_size, num_queries)`, *optional*):
            Not used by default. Can be used to mask object queries.
        encoder_outputs (`tuple(tuple(torch.FloatTensor)`, *optional*):
            Tuple consists of (`last_hidden_state`, *optional*: `hidden_states`, *optional*: `attentions`)
            `last_hidden_state` of shape `(batch_size, sequence_length, hidden_size)`, *optional*) is a sequence of
            hidden-states at the output of the last layer of the encoder. Used in the cross-attention of the decoder.
        inputs_embeds (`torch.FloatTensor` of shape `(batch_size, sequence_length, hidden_size)`, *optional*):
            Optionally, instead of passing the flattened feature map (output of the backbone + projection layer), you
            can choose to directly pass a flattened representation of an image.
        decoder_inputs_embeds (`torch.FloatTensor` of shape `(batch_size, num_queries, hidden_size)`, *optional*):
            Optionally, instead of initializing the queries with a tensor of zeros, you can choose to directly pass an
            embedded representation.
        output_attentions (`bool`, *optional*):
            Whether or not to return the attentions tensors of all attention layers. See `attentions` under returned
            tensors for more detail.
        output_hidden_states (`bool`, *optional*):
            Whether or not to return the hidden states of all layers. See `hidden_states` under returned tensors for
            more detail.
        return_dict (`bool`, *optional*):
            Whether or not to return a [`~file_utils.ModelOutput`] instead of a plain tuple.
"""


class DetaEncoder(DetaPreTrainedModel):
    """
    Transformer encoder consisting of *config.encoder_layers* deformable attention layers. Each layer is a
    [`DetaEncoderLayer`].

    The encoder updates the flattened multi-scale feature maps through multiple deformable attention layers.

    Args:
        config: DetaConfig
    """

    def __init__(self, config: DetaConfig):
        super().__init__(config)

        self.dropout = config.dropout
        self.layers = nn.ModuleList([DetaEncoderLayer(config) for _ in range(config.encoder_layers)])
        self.gradient_checkpointing = False

        # Initialize weights and apply final processing
        self.post_init()

    @staticmethod
    def get_reference_points(spatial_shapes, valid_ratios, device):
        """
        Get reference points for each feature map. Used in decoder.

        Args:
            spatial_shapes (`torch.LongTensor` of shape `(num_feature_levels, 2)`):
                Spatial shapes of each feature map.
            valid_ratios (`torch.FloatTensor` of shape `(batch_size, num_feature_levels, 2)`):
                Valid ratios of each feature map.
            device (`torch.device`):
                Device on which to create the tensors.
        Returns:
            `torch.FloatTensor` of shape `(batch_size, num_queries, num_feature_levels, 2)`
        """
        reference_points_list = []
        for level, (height, width) in enumerate(spatial_shapes):
            ref_y, ref_x = meshgrid(
                torch.linspace(0.5, height - 0.5, height, dtype=torch.float32, device=device),
                torch.linspace(0.5, width - 0.5, width, dtype=torch.float32, device=device),
                indexing="ij",
            )
            # TODO: valid_ratios could be useless here. check https://github.com/fundamentalvision/Deformable-DETR/issues/36
            ref_y = ref_y.reshape(-1)[None] / (valid_ratios[:, None, level, 1] * height)
            ref_x = ref_x.reshape(-1)[None] / (valid_ratios[:, None, level, 0] * width)
            ref = torch.stack((ref_x, ref_y), -1)
            reference_points_list.append(ref)
        reference_points = torch.cat(reference_points_list, 1)
        reference_points = reference_points[:, :, None] * valid_ratios[:, None]
        return reference_points

    def forward(
        self,
        inputs_embeds=None,
        attention_mask=None,
        position_embeddings=None,
        spatial_shapes=None,
        level_start_index=None,
        valid_ratios=None,
        output_attentions=None,
        output_hidden_states=None,
        return_dict=None,
    ):
        r"""
        Args:
            inputs_embeds (`torch.FloatTensor` of shape `(batch_size, sequence_length, hidden_size)`):
                Flattened feature map (output of the backbone + projection layer) that is passed to the encoder.
            attention_mask (`torch.Tensor` of shape `(batch_size, sequence_length)`, *optional*):
                Mask to avoid performing attention on padding pixel features. Mask values selected in `[0, 1]`:
                - 1 for pixel features that are real (i.e. **not masked**),
                - 0 for pixel features that are padding (i.e. **masked**).
                [What are attention masks?](../glossary#attention-mask)
            position_embeddings (`torch.FloatTensor` of shape `(batch_size, sequence_length, hidden_size)`):
                Position embeddings that are added to the queries and keys in each self-attention layer.
            spatial_shapes (`torch.LongTensor` of shape `(num_feature_levels, 2)`):
                Spatial shapes of each feature map.
            level_start_index (`torch.LongTensor` of shape `(num_feature_levels)`):
                Starting index of each feature map.
            valid_ratios (`torch.FloatTensor` of shape `(batch_size, num_feature_levels, 2)`):
                Ratio of valid area in each feature level.
            output_attentions (`bool`, *optional*):
                Whether or not to return the attentions tensors of all attention layers. See `attentions` under
                returned tensors for more detail.
            output_hidden_states (`bool`, *optional*):
                Whether or not to return the hidden states of all layers. See `hidden_states` under returned tensors
                for more detail.
            return_dict (`bool`, *optional*):
                Whether or not to return a [`~file_utils.ModelOutput`] instead of a plain tuple.
        """
        output_attentions = output_attentions if output_attentions is not None else self.config.output_attentions
        output_hidden_states = (
            output_hidden_states if output_hidden_states is not None else self.config.output_hidden_states
        )
        return_dict = return_dict if return_dict is not None else self.config.use_return_dict

        hidden_states = inputs_embeds
        hidden_states = nn.functional.dropout(hidden_states, p=self.dropout, training=self.training)

        reference_points = self.get_reference_points(spatial_shapes, valid_ratios, device=inputs_embeds.device)

        encoder_states = () if output_hidden_states else None
        all_attentions = () if output_attentions else None
        for i, encoder_layer in enumerate(self.layers):
            if output_hidden_states:
                encoder_states = encoder_states + (hidden_states,)
            layer_outputs = encoder_layer(
                hidden_states,
                attention_mask,
                position_embeddings=position_embeddings,
                reference_points=reference_points,
                spatial_shapes=spatial_shapes,
                level_start_index=level_start_index,
                output_attentions=output_attentions,
            )

            hidden_states = layer_outputs[0]

            if output_attentions:
                all_attentions = all_attentions + (layer_outputs[1],)

        if output_hidden_states:
            encoder_states = encoder_states + (hidden_states,)

        if not return_dict:
            return tuple(v for v in [hidden_states, encoder_states, all_attentions] if v is not None)
        return BaseModelOutput(
            last_hidden_state=hidden_states, hidden_states=encoder_states, attentions=all_attentions
        )


class DetaDecoder(DetaPreTrainedModel):
    """
    Transformer decoder consisting of *config.decoder_layers* layers. Each layer is a [`DetaDecoderLayer`].

    The decoder updates the query embeddings through multiple self-attention and cross-attention layers.

    Some tweaks for Deformable DETR:

    - `position_embeddings`, `reference_points`, `spatial_shapes` and `valid_ratios` are added to the forward pass.
    - it also returns a stack of intermediate outputs and reference points from all decoding layers.

    Args:
        config: DetaConfig
    """

    def __init__(self, config: DetaConfig):
        super().__init__(config)

        self.dropout = config.dropout
        self.layers = nn.ModuleList([DetaDecoderLayer(config) for _ in range(config.decoder_layers)])
        self.gradient_checkpointing = False

        # hack implementation for iterative bounding box refinement and two-stage Deformable DETR
        self.bbox_embed = None
        self.class_embed = None

        # Initialize weights and apply final processing
        self.post_init()

    def forward(
        self,
        inputs_embeds=None,
        encoder_hidden_states=None,
        encoder_attention_mask=None,
        position_embeddings=None,
        reference_points=None,
        spatial_shapes=None,
        level_start_index=None,
        valid_ratios=None,
        output_attentions=None,
        output_hidden_states=None,
        return_dict=None,
    ):
        r"""
        Args:
            inputs_embeds (`torch.FloatTensor` of shape `(batch_size, num_queries, hidden_size)`):
                The query embeddings that are passed into the decoder.
            encoder_hidden_states (`torch.FloatTensor` of shape `(batch_size, sequence_length, hidden_size)`, *optional*):
                Sequence of hidden-states at the output of the last layer of the encoder. Used in the cross-attention
                of the decoder.
            encoder_attention_mask (`torch.LongTensor` of shape `(batch_size, sequence_length)`, *optional*):
                Mask to avoid performing cross-attention on padding pixel_values of the encoder. Mask values selected
                in `[0, 1]`:
                - 1 for pixels that are real (i.e. **not masked**),
                - 0 for pixels that are padding (i.e. **masked**).
            position_embeddings (`torch.FloatTensor` of shape `(batch_size, num_queries, hidden_size)`, *optional*):
                Position embeddings that are added to the queries and keys in each self-attention layer.
            reference_points (`torch.FloatTensor` of shape `(batch_size, num_queries, 4)` is `as_two_stage` else `(batch_size, num_queries, 2)` or , *optional*):
                Reference point in range `[0, 1]`, top-left (0,0), bottom-right (1, 1), including padding area.
            spatial_shapes (`torch.FloatTensor` of shape `(num_feature_levels, 2)`):
                Spatial shapes of the feature maps.
            level_start_index (`torch.LongTensor` of shape `(num_feature_levels)`, *optional*):
                Indexes for the start of each feature level. In range `[0, sequence_length]`.
            valid_ratios (`torch.FloatTensor` of shape `(batch_size, num_feature_levels, 2)`, *optional*):
                Ratio of valid area in each feature level.

            output_attentions (`bool`, *optional*):
                Whether or not to return the attentions tensors of all attention layers. See `attentions` under
                returned tensors for more detail.
            output_hidden_states (`bool`, *optional*):
                Whether or not to return the hidden states of all layers. See `hidden_states` under returned tensors
                for more detail.
            return_dict (`bool`, *optional*):
                Whether or not to return a [`~file_utils.ModelOutput`] instead of a plain tuple.
        """
        output_attentions = output_attentions if output_attentions is not None else self.config.output_attentions
        output_hidden_states = (
            output_hidden_states if output_hidden_states is not None else self.config.output_hidden_states
        )
        return_dict = return_dict if return_dict is not None else self.config.use_return_dict

        if inputs_embeds is not None:
            hidden_states = inputs_embeds

        # decoder layers
        all_hidden_states = () if output_hidden_states else None
        all_self_attns = () if output_attentions else None
        all_cross_attentions = () if (output_attentions and encoder_hidden_states is not None) else None
        intermediate = ()
        intermediate_reference_points = ()

        for idx, decoder_layer in enumerate(self.layers):
            if reference_points.shape[-1] == 4:
                reference_points_input = (
                    reference_points[:, :, None] * torch.cat([valid_ratios, valid_ratios], -1)[:, None]
                )
            else:
                if reference_points.shape[-1] != 2:
                    raise ValueError("Reference points' last dimension must be of size 2")
                reference_points_input = reference_points[:, :, None] * valid_ratios[:, None]

            if output_hidden_states:
                all_hidden_states += (hidden_states,)

            if self.gradient_checkpointing and self.training:
                layer_outputs = self._gradient_checkpointing_func(
                    decoder_layer.__call__,
                    hidden_states,
                    position_embeddings,
                    reference_points_input,
                    spatial_shapes,
                    level_start_index,
                    encoder_hidden_states,
                    encoder_attention_mask,
                    output_attentions,
                )
            else:
                layer_outputs = decoder_layer(
                    hidden_states,
                    position_embeddings=position_embeddings,
                    encoder_hidden_states=encoder_hidden_states,
                    reference_points=reference_points_input,
                    spatial_shapes=spatial_shapes,
                    level_start_index=level_start_index,
                    encoder_attention_mask=encoder_attention_mask,
                    output_attentions=output_attentions,
                )

            hidden_states = layer_outputs[0]

            # hack implementation for iterative bounding box refinement
            if self.bbox_embed is not None:
                tmp = self.bbox_embed[idx](hidden_states)
                if reference_points.shape[-1] == 4:
                    new_reference_points = tmp + inverse_sigmoid(reference_points)
                    new_reference_points = new_reference_points.sigmoid()
                else:
                    if reference_points.shape[-1] != 2:
                        raise ValueError(
                            f"Reference points' last dimension must be of size 2, but is {reference_points.shape[-1]}"
                        )
                    new_reference_points = tmp
                    new_reference_points[..., :2] = tmp[..., :2] + inverse_sigmoid(reference_points)
                    new_reference_points = new_reference_points.sigmoid()
                reference_points = new_reference_points.detach()

            intermediate += (hidden_states,)
            intermediate_reference_points += (reference_points,)

            if output_attentions:
                all_self_attns += (layer_outputs[1],)

                if encoder_hidden_states is not None:
                    all_cross_attentions += (layer_outputs[2],)

        # Keep batch_size as first dimension
        intermediate = torch.stack(intermediate, dim=1)
        intermediate_reference_points = torch.stack(intermediate_reference_points, dim=1)

        # add hidden states from the last decoder layer
        if output_hidden_states:
            all_hidden_states += (hidden_states,)

        if not return_dict:
            return tuple(
                v
                for v in [
                    hidden_states,
                    intermediate,
                    intermediate_reference_points,
                    all_hidden_states,
                    all_self_attns,
                    all_cross_attentions,
                ]
                if v is not None
            )
        return DetaDecoderOutput(
            last_hidden_state=hidden_states,
            intermediate_hidden_states=intermediate,
            intermediate_reference_points=intermediate_reference_points,
            hidden_states=all_hidden_states,
            attentions=all_self_attns,
            cross_attentions=all_cross_attentions,
        )


@add_start_docstrings(
    """
    The bare DETA Model (consisting of a backbone and encoder-decoder Transformer) outputting raw hidden-states without
    any specific head on top.
    """,
    DETA_START_DOCSTRING,
)
class DetaModel(DetaPreTrainedModel):
    def __init__(self, config: DetaConfig):
        super().__init__(config)

        if config.two_stage:
            requires_backends(self, ["torchvision"])

        # Create backbone with positional encoding
        self.backbone = DetaBackboneWithPositionalEncodings(config)
        intermediate_channel_sizes = self.backbone.intermediate_channel_sizes

        # Create input projection layers
        if config.num_feature_levels > 1:
            num_backbone_outs = len(intermediate_channel_sizes)
            input_proj_list = []
            for _ in range(num_backbone_outs):
                in_channels = intermediate_channel_sizes[_]
                input_proj_list.append(
                    nn.Sequential(
                        nn.Conv2d(in_channels, config.d_model, kernel_size=1),
                        nn.GroupNorm(32, config.d_model),
                    )
                )
            for _ in range(config.num_feature_levels - num_backbone_outs):
                input_proj_list.append(
                    nn.Sequential(
                        nn.Conv2d(in_channels, config.d_model, kernel_size=3, stride=2, padding=1),
                        nn.GroupNorm(32, config.d_model),
                    )
                )
                in_channels = config.d_model
            self.input_proj = nn.ModuleList(input_proj_list)
        else:
            self.input_proj = nn.ModuleList(
                [
                    nn.Sequential(
                        nn.Conv2d(intermediate_channel_sizes[-1], config.d_model, kernel_size=1),
                        nn.GroupNorm(32, config.d_model),
                    )
                ]
            )

        if not config.two_stage:
            self.query_position_embeddings = nn.Embedding(config.num_queries, config.d_model * 2)

        self.encoder = DetaEncoder(config)
        self.decoder = DetaDecoder(config)

        self.level_embed = nn.Parameter(torch.Tensor(config.num_feature_levels, config.d_model))

        if config.two_stage:
            self.enc_output = nn.Linear(config.d_model, config.d_model)
            self.enc_output_norm = nn.LayerNorm(config.d_model)
            self.pos_trans = nn.Linear(config.d_model * 2, config.d_model * 2)
            self.pos_trans_norm = nn.LayerNorm(config.d_model * 2)
            self.pix_trans = nn.Linear(config.d_model, config.d_model)
            self.pix_trans_norm = nn.LayerNorm(config.d_model)
        else:
            self.reference_points = nn.Linear(config.d_model, 2)

        self.assign_first_stage = config.assign_first_stage
        self.two_stage_num_proposals = config.two_stage_num_proposals

        self.post_init()

    # Copied from transformers.models.deformable_detr.modeling_deformable_detr.DeformableDetrModel.get_encoder
    def get_encoder(self):
        return self.encoder

    # Copied from transformers.models.deformable_detr.modeling_deformable_detr.DeformableDetrModel.get_decoder
    def get_decoder(self):
        return self.decoder

    def freeze_backbone(self):
        for name, param in self.backbone.model.named_parameters():
            param.requires_grad_(False)

    def unfreeze_backbone(self):
        for name, param in self.backbone.model.named_parameters():
            param.requires_grad_(True)

    # Copied from transformers.models.deformable_detr.modeling_deformable_detr.DeformableDetrModel.get_valid_ratio
    def get_valid_ratio(self, mask, dtype=torch.float32):
        """Get the valid ratio of all feature maps."""

        _, height, width = mask.shape
        valid_height = torch.sum(mask[:, :, 0], 1)
        valid_width = torch.sum(mask[:, 0, :], 1)
        valid_ratio_height = valid_height.to(dtype) / height
        valid_ratio_width = valid_width.to(dtype) / width
        valid_ratio = torch.stack([valid_ratio_width, valid_ratio_height], -1)
        return valid_ratio

    # Copied from transformers.models.deformable_detr.modeling_deformable_detr.DeformableDetrModel.get_proposal_pos_embed
    def get_proposal_pos_embed(self, proposals):
        """Get the position embedding of the proposals."""

        num_pos_feats = self.config.d_model // 2
        temperature = 10000
        scale = 2 * math.pi

        dim_t = torch.arange(num_pos_feats, dtype=torch.int64, device=proposals.device).float()
        dim_t = temperature ** (2 * torch.div(dim_t, 2, rounding_mode="floor") / num_pos_feats)
        # batch_size, num_queries, 4
        proposals = proposals.sigmoid() * scale
        # batch_size, num_queries, 4, 128
        pos = proposals[:, :, :, None] / dim_t
        # batch_size, num_queries, 4, 64, 2 -> batch_size, num_queries, 512
        pos = torch.stack((pos[:, :, :, 0::2].sin(), pos[:, :, :, 1::2].cos()), dim=4).flatten(2)
        return pos

    def gen_encoder_output_proposals(self, enc_output, padding_mask, spatial_shapes):
        """Generate the encoder output proposals from encoded enc_output.

        Args:
            enc_output (Tensor[batch_size, sequence_length, hidden_size]): Output of the encoder.
            padding_mask (Tensor[batch_size, sequence_length]): Padding mask for `enc_output`.
            spatial_shapes (Tensor[num_feature_levels, 2]): Spatial shapes of the feature maps.

        Returns:
            `tuple(torch.FloatTensor)`: A tuple of feature map and bbox prediction.
                - object_query (Tensor[batch_size, sequence_length, hidden_size]): Object query features. Later used to
                  directly predict a bounding box. (without the need of a decoder)
                - output_proposals (Tensor[batch_size, sequence_length, 4]): Normalized proposals, after an inverse
                  sigmoid.
        """
        batch_size = enc_output.shape[0]
        proposals = []
        _cur = 0
        level_ids = []
        for level, (height, width) in enumerate(spatial_shapes):
            mask_flatten_ = padding_mask[:, _cur : (_cur + height * width)].view(batch_size, height, width, 1)
            valid_height = torch.sum(~mask_flatten_[:, :, 0, 0], 1)
            valid_width = torch.sum(~mask_flatten_[:, 0, :, 0], 1)

            grid_y, grid_x = meshgrid(
                torch.linspace(0, height - 1, height, dtype=torch.float32, device=enc_output.device),
                torch.linspace(0, width - 1, width, dtype=torch.float32, device=enc_output.device),
                indexing="ij",
            )
            grid = torch.cat([grid_x.unsqueeze(-1), grid_y.unsqueeze(-1)], -1)

            scale = torch.cat([valid_width.unsqueeze(-1), valid_height.unsqueeze(-1)], 1).view(batch_size, 1, 1, 2)
            grid = (grid.unsqueeze(0).expand(batch_size, -1, -1, -1) + 0.5) / scale
            width_heigth = torch.ones_like(grid) * 0.05 * (2.0**level)
            proposal = torch.cat((grid, width_heigth), -1).view(batch_size, -1, 4)
            proposals.append(proposal)
            _cur += height * width
            level_ids.append(grid.new_ones(height * width, dtype=torch.long) * level)
        output_proposals = torch.cat(proposals, 1)
        output_proposals_valid = ((output_proposals > 0.01) & (output_proposals < 0.99)).all(-1, keepdim=True)
        output_proposals = torch.log(output_proposals / (1 - output_proposals))  # inverse sigmoid
        output_proposals = output_proposals.masked_fill(padding_mask.unsqueeze(-1), float("inf"))
        output_proposals = output_proposals.masked_fill(~output_proposals_valid, float("inf"))

        # assign each pixel as an object query
        object_query = enc_output
        object_query = object_query.masked_fill(padding_mask.unsqueeze(-1), float(0))
        object_query = object_query.masked_fill(~output_proposals_valid, float(0))
        object_query = self.enc_output_norm(self.enc_output(object_query))
        level_ids = torch.cat(level_ids)
        return object_query, output_proposals, level_ids

    @add_start_docstrings_to_model_forward(DETA_INPUTS_DOCSTRING)
    @replace_return_docstrings(output_type=DetaModelOutput, config_class=_CONFIG_FOR_DOC)
    def forward(
        self,
        pixel_values: torch.FloatTensor,
        pixel_mask: Optional[torch.LongTensor] = None,
        decoder_attention_mask: Optional[torch.FloatTensor] = None,
        encoder_outputs: Optional[torch.FloatTensor] = None,
        inputs_embeds: Optional[torch.FloatTensor] = None,
        decoder_inputs_embeds: Optional[torch.FloatTensor] = None,
        output_attentions: Optional[bool] = None,
        output_hidden_states: Optional[bool] = None,
        return_dict: Optional[bool] = None,
    ) -> Union[Tuple[torch.FloatTensor], DetaModelOutput]:
        r"""
        Returns:

        Examples:

        ```python
        >>> from transformers import AutoImageProcessor, DetaModel
        >>> from PIL import Image
        >>> import requests

        >>> url = "http://images.cocodataset.org/val2017/000000039769.jpg"
        >>> image = Image.open(requests.get(url, stream=True).raw)

        >>> image_processor = AutoImageProcessor.from_pretrained("jozhang97/deta-swin-large-o365")
        >>> model = DetaModel.from_pretrained("jozhang97/deta-swin-large-o365", two_stage=False)

        >>> inputs = image_processor(images=image, return_tensors="pt")

        >>> outputs = model(**inputs)

        >>> last_hidden_states = outputs.last_hidden_state
        >>> list(last_hidden_states.shape)
        [1, 900, 256]
        ```"""
        output_attentions = output_attentions if output_attentions is not None else self.config.output_attentions
        output_hidden_states = (
            output_hidden_states if output_hidden_states is not None else self.config.output_hidden_states
        )
        return_dict = return_dict if return_dict is not None else self.config.use_return_dict

        batch_size, num_channels, height, width = pixel_values.shape
        device = pixel_values.device

        if pixel_mask is None:
            pixel_mask = torch.ones(((batch_size, height, width)), dtype=torch.long, device=device)

        # Extract multi-scale feature maps of same resolution `config.d_model` (cf Figure 4 in paper)
        # First, sent pixel_values + pixel_mask through Backbone to obtain the features
        # which is a list of tuples
        features, position_embeddings_list = self.backbone(pixel_values, pixel_mask)

        # Then, apply 1x1 convolution to reduce the channel dimension to d_model (256 by default)
        sources = []
        masks = []
        for level, (source, mask) in enumerate(features):
            sources.append(self.input_proj[level](source))
            masks.append(mask)
            if mask is None:
                raise ValueError("No attention mask was provided")

        # Lowest resolution feature maps are obtained via 3x3 stride 2 convolutions on the final stage
        if self.config.num_feature_levels > len(sources):
            _len_sources = len(sources)
            for level in range(_len_sources, self.config.num_feature_levels):
                if level == _len_sources:
                    source = self.input_proj[level](features[-1][0])
                else:
                    source = self.input_proj[level](sources[-1])
                mask = nn.functional.interpolate(pixel_mask[None].float(), size=source.shape[-2:]).to(torch.bool)[0]
                pos_l = self.backbone.position_embedding(source, mask).to(source.dtype)
                sources.append(source)
                masks.append(mask)
                position_embeddings_list.append(pos_l)

        # Create queries
        query_embeds = None
        if not self.config.two_stage:
            query_embeds = self.query_position_embeddings.weight

        # Prepare encoder inputs (by flattening)
        spatial_shapes = [(source.shape[2:]) for source in sources]
        source_flatten = [source.flatten(2).transpose(1, 2) for source in sources]
        mask_flatten = [mask.flatten(1) for mask in masks]

        lvl_pos_embed_flatten = []
        for level, pos_embed in enumerate(position_embeddings_list):
            pos_embed = pos_embed.flatten(2).transpose(1, 2)
            lvl_pos_embed = pos_embed + self.level_embed[level].view(1, 1, -1)
            lvl_pos_embed_flatten.append(lvl_pos_embed)

        source_flatten = torch.cat(source_flatten, 1)
        mask_flatten = torch.cat(mask_flatten, 1)
        lvl_pos_embed_flatten = torch.cat(lvl_pos_embed_flatten, 1)
        spatial_shapes = torch.as_tensor(spatial_shapes, dtype=torch.long, device=source_flatten.device)
        level_start_index = torch.cat((spatial_shapes.new_zeros((1,)), spatial_shapes.prod(1).cumsum(0)[:-1]))
        valid_ratios = torch.stack([self.get_valid_ratio(m) for m in masks], 1)
        valid_ratios = valid_ratios.float()

        # Fourth, sent source_flatten + mask_flatten + lvl_pos_embed_flatten (backbone + proj layer output) through encoder
        # Also provide spatial_shapes, level_start_index and valid_ratios
        if encoder_outputs is None:
            encoder_outputs = self.encoder(
                inputs_embeds=source_flatten,
                attention_mask=mask_flatten,
                position_embeddings=lvl_pos_embed_flatten,
                spatial_shapes=spatial_shapes,
                level_start_index=level_start_index,
                valid_ratios=valid_ratios,
                output_attentions=output_attentions,
                output_hidden_states=output_hidden_states,
                return_dict=return_dict,
            )
        # If the user passed a tuple for encoder_outputs, we wrap it in a BaseModelOutput when return_dict=True
        elif return_dict and not isinstance(encoder_outputs, BaseModelOutput):
            encoder_outputs = BaseModelOutput(
                last_hidden_state=encoder_outputs[0],
                hidden_states=encoder_outputs[1] if len(encoder_outputs) > 1 else None,
                attentions=encoder_outputs[2] if len(encoder_outputs) > 2 else None,
            )

        # Fifth, prepare decoder inputs
        batch_size, _, num_channels = encoder_outputs[0].shape
        enc_outputs_class = None
        enc_outputs_coord_logits = None
        output_proposals = None
        if self.config.two_stage:
            object_query_embedding, output_proposals, level_ids = self.gen_encoder_output_proposals(
                encoder_outputs[0], ~mask_flatten, spatial_shapes
            )

            # hack implementation for two-stage DETA
            # apply a detection head to each pixel (A.4 in paper)
            # linear projection for bounding box binary classification (i.e. foreground and background)
            enc_outputs_class = self.decoder.class_embed[-1](object_query_embedding)
            # 3-layer FFN to predict bounding boxes coordinates (bbox regression branch)
            delta_bbox = self.decoder.bbox_embed[-1](object_query_embedding)
            enc_outputs_coord_logits = delta_bbox + output_proposals

            # only keep top scoring `config.two_stage_num_proposals` proposals
            topk = self.two_stage_num_proposals
            proposal_logit = enc_outputs_class[..., 0]

            if self.assign_first_stage:
                proposal_boxes = center_to_corners_format(enc_outputs_coord_logits.sigmoid().float()).clamp(0, 1)
                topk_proposals = []
                for b in range(batch_size):
                    prop_boxes_b = proposal_boxes[b]
                    prop_logits_b = proposal_logit[b]

                    # pre-nms per-level topk
                    pre_nms_topk = 1000
                    pre_nms_inds = []
                    for lvl in range(len(spatial_shapes)):
                        lvl_mask = level_ids == lvl
                        pre_nms_inds.append(torch.topk(prop_logits_b.sigmoid() * lvl_mask, pre_nms_topk)[1])
                    pre_nms_inds = torch.cat(pre_nms_inds)

                    # nms on topk indices
                    post_nms_inds = batched_nms(
                        prop_boxes_b[pre_nms_inds], prop_logits_b[pre_nms_inds], level_ids[pre_nms_inds], 0.9
                    )
                    keep_inds = pre_nms_inds[post_nms_inds]

                    if len(keep_inds) < self.two_stage_num_proposals:
                        print(
                            f"[WARNING] nms proposals ({len(keep_inds)}) < {self.two_stage_num_proposals}, running"
                            " naive topk"
                        )
                        keep_inds = torch.topk(proposal_logit[b], topk)[1]

                    # keep top Q/L indices for L levels
                    q_per_l = topk // len(spatial_shapes)
                    is_level_ordered = (
                        level_ids[keep_inds][None]
                        == torch.arange(len(spatial_shapes), device=level_ids.device)[:, None]
                    )
                    keep_inds_mask = is_level_ordered & (is_level_ordered.cumsum(1) <= q_per_l)  # LS
                    keep_inds_mask = keep_inds_mask.any(0)  # S

                    # pad to Q indices (might let ones filtered from pre-nms sneak by... unlikely because we pick high conf anyways)
                    if keep_inds_mask.sum() < topk:
                        num_to_add = topk - keep_inds_mask.sum()
                        pad_inds = (~keep_inds_mask).nonzero()[:num_to_add]
                        keep_inds_mask[pad_inds] = True

                    keep_inds_topk = keep_inds[keep_inds_mask]
                    topk_proposals.append(keep_inds_topk)
                topk_proposals = torch.stack(topk_proposals)
            else:
                topk_proposals = torch.topk(enc_outputs_class[..., 0], topk, dim=1)[1]

            topk_coords_logits = torch.gather(
                enc_outputs_coord_logits, 1, topk_proposals.unsqueeze(-1).repeat(1, 1, 4)
            )
            topk_coords_logits = topk_coords_logits.detach()
            reference_points = topk_coords_logits.sigmoid()
            init_reference_points = reference_points
            pos_trans_out = self.pos_trans_norm(self.pos_trans(self.get_proposal_pos_embed(topk_coords_logits)))
            query_embed, target = torch.split(pos_trans_out, num_channels, dim=2)

            topk_feats = torch.stack(
                [object_query_embedding[b][topk_proposals[b]] for b in range(batch_size)]
            ).detach()
            target = target + self.pix_trans_norm(self.pix_trans(topk_feats))
        else:
            query_embed, target = torch.split(query_embeds, num_channels, dim=1)
            query_embed = query_embed.unsqueeze(0).expand(batch_size, -1, -1)
            target = target.unsqueeze(0).expand(batch_size, -1, -1)
            reference_points = self.reference_points(query_embed).sigmoid()
            init_reference_points = reference_points

        decoder_outputs = self.decoder(
            inputs_embeds=target,
            position_embeddings=query_embed,
            encoder_hidden_states=encoder_outputs[0],
            encoder_attention_mask=mask_flatten,
            reference_points=reference_points,
            spatial_shapes=spatial_shapes,
            level_start_index=level_start_index,
            valid_ratios=valid_ratios,
            output_attentions=output_attentions,
            output_hidden_states=output_hidden_states,
            return_dict=return_dict,
        )

        if not return_dict:
            enc_outputs = tuple(value for value in [enc_outputs_class, enc_outputs_coord_logits] if value is not None)
            tuple_outputs = (init_reference_points,) + decoder_outputs + encoder_outputs + enc_outputs

            return tuple_outputs

        return DetaModelOutput(
            init_reference_points=init_reference_points,
            last_hidden_state=decoder_outputs.last_hidden_state,
            intermediate_hidden_states=decoder_outputs.intermediate_hidden_states,
            intermediate_reference_points=decoder_outputs.intermediate_reference_points,
            decoder_hidden_states=decoder_outputs.hidden_states,
            decoder_attentions=decoder_outputs.attentions,
            cross_attentions=decoder_outputs.cross_attentions,
            encoder_last_hidden_state=encoder_outputs.last_hidden_state,
            encoder_hidden_states=encoder_outputs.hidden_states,
            encoder_attentions=encoder_outputs.attentions,
            enc_outputs_class=enc_outputs_class,
            enc_outputs_coord_logits=enc_outputs_coord_logits,
            output_proposals=output_proposals,
        )


@add_start_docstrings(
    """
    DETA Model (consisting of a backbone and encoder-decoder Transformer) with object detection heads on top, for tasks
    such as COCO detection.
    """,
    DETA_START_DOCSTRING,
)
class DetaForObjectDetection(DetaPreTrainedModel):
    # When using clones, all layers > 0 will be clones, but layer 0 *is* required
    _tied_weights_keys = [r"bbox_embed\.\d+"]
    # We can't initialize the model on meta device as some weights are modified during the initialization
    _no_split_modules = None
    supports_gradient_checkpointing = True

    # Copied from transformers.models.deformable_detr.modeling_deformable_detr.DeformableDetrForObjectDetection.__init__ with DeformableDetr->Deta
    def __init__(self, config: DetaConfig):
        super().__init__(config)

        # Deformable DETR encoder-decoder model
        self.model = DetaModel(config)

        # Detection heads on top
        self.class_embed = nn.Linear(config.d_model, config.num_labels)
        self.bbox_embed = DetaMLPPredictionHead(
            input_dim=config.d_model, hidden_dim=config.d_model, output_dim=4, num_layers=3
        )

        prior_prob = 0.01
        bias_value = -math.log((1 - prior_prob) / prior_prob)
        self.class_embed.bias.data = torch.ones(config.num_labels) * bias_value
        nn.init.constant_(self.bbox_embed.layers[-1].weight.data, 0)
        nn.init.constant_(self.bbox_embed.layers[-1].bias.data, 0)

        # if two-stage, the last class_embed and bbox_embed is for region proposal generation
        num_pred = (config.decoder_layers + 1) if config.two_stage else config.decoder_layers
        if config.with_box_refine:
            self.class_embed = _get_clones(self.class_embed, num_pred)
            self.bbox_embed = _get_clones(self.bbox_embed, num_pred)
            nn.init.constant_(self.bbox_embed[0].layers[-1].bias.data[2:], -2.0)
            # hack implementation for iterative bounding box refinement
            self.model.decoder.bbox_embed = self.bbox_embed
        else:
            nn.init.constant_(self.bbox_embed.layers[-1].bias.data[2:], -2.0)
            self.class_embed = nn.ModuleList([self.class_embed for _ in range(num_pred)])
            self.bbox_embed = nn.ModuleList([self.bbox_embed for _ in range(num_pred)])
            self.model.decoder.bbox_embed = None
        if config.two_stage:
            # hack implementation for two-stage
            self.model.decoder.class_embed = self.class_embed
            for box_embed in self.bbox_embed:
                nn.init.constant_(box_embed.layers[-1].bias.data[2:], 0.0)

        # Initialize weights and apply final processing
        self.post_init()

    @torch.jit.unused
    def _set_aux_loss(self, outputs_class, outputs_coord):
        # this is a workaround to make torchscript happy, as torchscript
        # doesn't support dictionary with non-homogeneous values, such
        # as a dict having both a Tensor and a list.
        aux_loss = [
            {"logits": logits, "pred_boxes": pred_boxes}
            for logits, pred_boxes in zip(outputs_class.transpose(0, 1)[:-1], outputs_coord.transpose(0, 1)[:-1])
        ]
        return aux_loss

    @add_start_docstrings_to_model_forward(DETA_INPUTS_DOCSTRING)
    @replace_return_docstrings(output_type=DetaObjectDetectionOutput, config_class=_CONFIG_FOR_DOC)
    def forward(
        self,
        pixel_values: torch.FloatTensor,
        pixel_mask: Optional[torch.LongTensor] = None,
        decoder_attention_mask: Optional[torch.FloatTensor] = None,
        encoder_outputs: Optional[torch.FloatTensor] = None,
        inputs_embeds: Optional[torch.FloatTensor] = None,
        decoder_inputs_embeds: Optional[torch.FloatTensor] = None,
        labels: Optional[List[dict]] = None,
        output_attentions: Optional[bool] = None,
        output_hidden_states: Optional[bool] = None,
        return_dict: Optional[bool] = None,
    ) -> Union[Tuple[torch.FloatTensor], DetaObjectDetectionOutput]:
        r"""
        labels (`List[Dict]` of len `(batch_size,)`, *optional*):
            Labels for computing the bipartite matching loss. List of dicts, each dictionary containing at least the
            following 2 keys: 'class_labels' and 'boxes' (the class labels and bounding boxes of an image in the batch
            respectively). The class labels themselves should be a `torch.LongTensor` of len `(number of bounding boxes
            in the image,)` and the boxes a `torch.FloatTensor` of shape `(number of bounding boxes in the image, 4)`.

        Returns:

        Examples:

        ```python
        >>> from transformers import AutoImageProcessor, DetaForObjectDetection
        >>> from PIL import Image
        >>> import requests

        >>> url = "http://images.cocodataset.org/val2017/000000039769.jpg"
        >>> image = Image.open(requests.get(url, stream=True).raw)

        >>> image_processor = AutoImageProcessor.from_pretrained("jozhang97/deta-swin-large")
        >>> model = DetaForObjectDetection.from_pretrained("jozhang97/deta-swin-large")

        >>> inputs = image_processor(images=image, return_tensors="pt")
        >>> outputs = model(**inputs)

        >>> # convert outputs (bounding boxes and class logits) to Pascal VOC format (xmin, ymin, xmax, ymax)
        >>> target_sizes = torch.tensor([image.size[::-1]])
        >>> results = image_processor.post_process_object_detection(outputs, threshold=0.5, target_sizes=target_sizes)[
        ...     0
        ... ]
        >>> for score, label, box in zip(results["scores"], results["labels"], results["boxes"]):
        ...     box = [round(i, 2) for i in box.tolist()]
        ...     print(
        ...         f"Detected {model.config.id2label[label.item()]} with confidence "
        ...         f"{round(score.item(), 3)} at location {box}"
        ...     )
        Detected cat with confidence 0.683 at location [345.85, 23.68, 639.86, 372.83]
        Detected cat with confidence 0.683 at location [8.8, 52.49, 316.93, 473.45]
        Detected remote with confidence 0.568 at location [40.02, 73.75, 175.96, 117.33]
        Detected remote with confidence 0.546 at location [333.68, 77.13, 370.12, 187.51]
        ```"""
        return_dict = return_dict if return_dict is not None else self.config.use_return_dict

        # First, sent images through DETR base model to obtain encoder + decoder outputs
        outputs = self.model(
            pixel_values,
            pixel_mask=pixel_mask,
            decoder_attention_mask=decoder_attention_mask,
            encoder_outputs=encoder_outputs,
            inputs_embeds=inputs_embeds,
            decoder_inputs_embeds=decoder_inputs_embeds,
            output_attentions=output_attentions,
            output_hidden_states=output_hidden_states,
            return_dict=return_dict,
        )

        hidden_states = outputs.intermediate_hidden_states if return_dict else outputs[2]
        init_reference = outputs.init_reference_points if return_dict else outputs[0]
        inter_references = outputs.intermediate_reference_points if return_dict else outputs[3]

        # class logits + predicted bounding boxes
        outputs_classes = []
        outputs_coords = []

        for level in range(hidden_states.shape[1]):
            if level == 0:
                reference = init_reference
            else:
                reference = inter_references[:, level - 1]
            reference = inverse_sigmoid(reference)
            outputs_class = self.class_embed[level](hidden_states[:, level])
            delta_bbox = self.bbox_embed[level](hidden_states[:, level])
            if reference.shape[-1] == 4:
                outputs_coord_logits = delta_bbox + reference
            elif reference.shape[-1] == 2:
                delta_bbox[..., :2] += reference
                outputs_coord_logits = delta_bbox
            else:
                raise ValueError(f"reference.shape[-1] should be 4 or 2, but got {reference.shape[-1]}")
            outputs_coord = outputs_coord_logits.sigmoid()
            outputs_classes.append(outputs_class)
            outputs_coords.append(outputs_coord)
        # Keep batch_size as first dimension
        outputs_class = torch.stack(outputs_classes, dim=1)
        outputs_coord = torch.stack(outputs_coords, dim=1)

        logits = outputs_class[:, -1]
        pred_boxes = outputs_coord[:, -1]

        loss, loss_dict, auxiliary_outputs = None, None, None
        if labels is not None:
            # First: create the matcher
            matcher = DetaHungarianMatcher(
                class_cost=self.config.class_cost, bbox_cost=self.config.bbox_cost, giou_cost=self.config.giou_cost
            )
            # Second: create the criterion
            losses = ["labels", "boxes", "cardinality"]
            criterion = DetaLoss(
                matcher=matcher,
                num_classes=self.config.num_labels,
                focal_alpha=self.config.focal_alpha,
                losses=losses,
                num_queries=self.config.num_queries,
                assign_first_stage=self.config.assign_first_stage,
                assign_second_stage=self.config.assign_second_stage,
            )
            criterion.to(logits.device)
            # Third: compute the losses, based on outputs and labels
            outputs_loss = {}
            outputs_loss["logits"] = logits
            outputs_loss["pred_boxes"] = pred_boxes
            outputs_loss["init_reference"] = init_reference
            if self.config.auxiliary_loss:
                auxiliary_outputs = self._set_aux_loss(outputs_class, outputs_coord)
                outputs_loss["auxiliary_outputs"] = auxiliary_outputs
            if self.config.two_stage:
                enc_outputs_coord = outputs.enc_outputs_coord_logits.sigmoid()
                outputs_loss["enc_outputs"] = {
                    "logits": outputs.enc_outputs_class,
                    "pred_boxes": enc_outputs_coord,
                    "anchors": outputs.output_proposals.sigmoid(),
                }

            loss_dict = criterion(outputs_loss, labels)
            # Fourth: compute total loss, as a weighted sum of the various losses
            weight_dict = {"loss_ce": 1, "loss_bbox": self.config.bbox_loss_coefficient}
            weight_dict["loss_giou"] = self.config.giou_loss_coefficient
            if self.config.auxiliary_loss:
                aux_weight_dict = {}
                for i in range(self.config.decoder_layers - 1):
                    aux_weight_dict.update({k + f"_{i}": v for k, v in weight_dict.items()})
                aux_weight_dict.update({k + "_enc": v for k, v in weight_dict.items()})
                weight_dict.update(aux_weight_dict)
            loss = sum(loss_dict[k] * weight_dict[k] for k in loss_dict.keys() if k in weight_dict)

        if not return_dict:
            if auxiliary_outputs is not None:
                output = (logits, pred_boxes) + auxiliary_outputs + outputs
            else:
                output = (logits, pred_boxes) + outputs
            tuple_outputs = ((loss, loss_dict) + output) if loss is not None else output

            return tuple_outputs

        dict_outputs = DetaObjectDetectionOutput(
            loss=loss,
            loss_dict=loss_dict,
            logits=logits,
            pred_boxes=pred_boxes,
            auxiliary_outputs=auxiliary_outputs,
            last_hidden_state=outputs.last_hidden_state,
            decoder_hidden_states=outputs.decoder_hidden_states,
            decoder_attentions=outputs.decoder_attentions,
            cross_attentions=outputs.cross_attentions,
            encoder_last_hidden_state=outputs.encoder_last_hidden_state,
            encoder_hidden_states=outputs.encoder_hidden_states,
            encoder_attentions=outputs.encoder_attentions,
            intermediate_hidden_states=outputs.intermediate_hidden_states,
            intermediate_reference_points=outputs.intermediate_reference_points,
            init_reference_points=outputs.init_reference_points,
            enc_outputs_class=outputs.enc_outputs_class,
            enc_outputs_coord_logits=outputs.enc_outputs_coord_logits,
            output_proposals=outputs.output_proposals,
        )

        return dict_outputs


# Copied from transformers.models.detr.modeling_detr.dice_loss
def dice_loss(inputs, targets, num_boxes):
    """
    Compute the DICE loss, similar to generalized IOU for masks

    Args:
        inputs: A float tensor of arbitrary shape.
                The predictions for each example.
        targets: A float tensor with the same shape as inputs. Stores the binary
                 classification label for each element in inputs (0 for the negative class and 1 for the positive
                 class).
    """
    inputs = inputs.sigmoid()
    inputs = inputs.flatten(1)
    numerator = 2 * (inputs * targets).sum(1)
    denominator = inputs.sum(-1) + targets.sum(-1)
    loss = 1 - (numerator + 1) / (denominator + 1)
    return loss.sum() / num_boxes


# Copied from transformers.models.detr.modeling_detr.sigmoid_focal_loss
def sigmoid_focal_loss(inputs, targets, num_boxes, alpha: float = 0.25, gamma: float = 2):
    """
    Loss used in RetinaNet for dense detection: https://arxiv.org/abs/1708.02002.

    Args:
        inputs (`torch.FloatTensor` of arbitrary shape):
            The predictions for each example.
        targets (`torch.FloatTensor` with the same shape as `inputs`)
            A tensor storing the binary classification label for each element in the `inputs` (0 for the negative class
            and 1 for the positive class).
        alpha (`float`, *optional*, defaults to `0.25`):
            Optional weighting factor in the range (0,1) to balance positive vs. negative examples.
        gamma (`int`, *optional*, defaults to `2`):
            Exponent of the modulating factor (1 - p_t) to balance easy vs hard examples.

    Returns:
        Loss tensor
    """
    prob = inputs.sigmoid()
    ce_loss = nn.functional.binary_cross_entropy_with_logits(inputs, targets, reduction="none")
    # add modulating factor
    p_t = prob * targets + (1 - prob) * (1 - targets)
    loss = ce_loss * ((1 - p_t) ** gamma)

    if alpha >= 0:
        alpha_t = alpha * targets + (1 - alpha) * (1 - targets)
        loss = alpha_t * loss

    return loss.mean(1).sum() / num_boxes


class DetaLoss(nn.Module):
    """
    This class computes the losses for `DetaForObjectDetection`. The process happens in two steps: 1) we compute
    hungarian assignment between ground truth boxes and the outputs of the model 2) we supervise each pair of matched
    ground-truth / prediction (supervised class and box).

    Args:
        matcher (`DetaHungarianMatcher`):
            Module able to compute a matching between targets and proposals.
        num_classes (`int`):
            Number of object categories, omitting the special no-object category.
        focal_alpha (`float`):
            Alpha parameter in focal loss.
        losses (`List[str]`):
            List of all the losses to be applied. See `get_loss` for a list of all available losses.
    """

    def __init__(
        self,
        matcher,
        num_classes,
        focal_alpha,
        losses,
        num_queries,
        assign_first_stage=False,
        assign_second_stage=False,
    ):
        super().__init__()
        self.matcher = matcher
        self.num_classes = num_classes
        self.focal_alpha = focal_alpha
        self.losses = losses
        self.assign_first_stage = assign_first_stage
        self.assign_second_stage = assign_second_stage

        if self.assign_first_stage:
            self.stg1_assigner = DetaStage1Assigner()
        if self.assign_second_stage:
            self.stg2_assigner = DetaStage2Assigner(num_queries)

    # Copied from transformers.models.deformable_detr.modeling_deformable_detr.DeformableDetrLoss.loss_labels
    def loss_labels(self, outputs, targets, indices, num_boxes):
        """
        Classification loss (Binary focal loss) targets dicts must contain the key "class_labels" containing a tensor
        of dim [nb_target_boxes]
        """
        if "logits" not in outputs:
            raise KeyError("No logits were found in the outputs")
        source_logits = outputs["logits"]

        idx = self._get_source_permutation_idx(indices)
        target_classes_o = torch.cat([t["class_labels"][J] for t, (_, J) in zip(targets, indices)])
        target_classes = torch.full(
            source_logits.shape[:2], self.num_classes, dtype=torch.int64, device=source_logits.device
        )
        target_classes[idx] = target_classes_o

        target_classes_onehot = torch.zeros(
            [source_logits.shape[0], source_logits.shape[1], source_logits.shape[2] + 1],
            dtype=source_logits.dtype,
            layout=source_logits.layout,
            device=source_logits.device,
        )
        target_classes_onehot.scatter_(2, target_classes.unsqueeze(-1), 1)

        target_classes_onehot = target_classes_onehot[:, :, :-1]
        loss_ce = (
            sigmoid_focal_loss(source_logits, target_classes_onehot, num_boxes, alpha=self.focal_alpha, gamma=2)
            * source_logits.shape[1]
        )
        losses = {"loss_ce": loss_ce}

        return losses

    @torch.no_grad()
    # Copied from transformers.models.deformable_detr.modeling_deformable_detr.DeformableDetrLoss.loss_cardinality
    def loss_cardinality(self, outputs, targets, indices, num_boxes):
        """
        Compute the cardinality error, i.e. the absolute error in the number of predicted non-empty boxes.

        This is not really a loss, it is intended for logging purposes only. It doesn't propagate gradients.
        """
        logits = outputs["logits"]
        device = logits.device
        target_lengths = torch.as_tensor([len(v["class_labels"]) for v in targets], device=device)
        # Count the number of predictions that are NOT "no-object" (which is the last class)
        card_pred = (logits.argmax(-1) != logits.shape[-1] - 1).sum(1)
        card_err = nn.functional.l1_loss(card_pred.float(), target_lengths.float())
        losses = {"cardinality_error": card_err}
        return losses

    # Copied from transformers.models.deformable_detr.modeling_deformable_detr.DeformableDetrLoss.loss_boxes
    def loss_boxes(self, outputs, targets, indices, num_boxes):
        """
        Compute the losses related to the bounding boxes, the L1 regression loss and the GIoU loss.

        Targets dicts must contain the key "boxes" containing a tensor of dim [nb_target_boxes, 4]. The target boxes
        are expected in format (center_x, center_y, w, h), normalized by the image size.
        """
        if "pred_boxes" not in outputs:
            raise KeyError("No predicted boxes found in outputs")
        idx = self._get_source_permutation_idx(indices)
        source_boxes = outputs["pred_boxes"][idx]
        target_boxes = torch.cat([t["boxes"][i] for t, (_, i) in zip(targets, indices)], dim=0)

        loss_bbox = nn.functional.l1_loss(source_boxes, target_boxes, reduction="none")

        losses = {}
        losses["loss_bbox"] = loss_bbox.sum() / num_boxes

        loss_giou = 1 - torch.diag(
            generalized_box_iou(center_to_corners_format(source_boxes), center_to_corners_format(target_boxes))
        )
        losses["loss_giou"] = loss_giou.sum() / num_boxes
        return losses

    # Copied from transformers.models.deformable_detr.modeling_deformable_detr.DeformableDetrLoss._get_source_permutation_idx
    def _get_source_permutation_idx(self, indices):
        # permute predictions following indices
        batch_idx = torch.cat([torch.full_like(source, i) for i, (source, _) in enumerate(indices)])
        source_idx = torch.cat([source for (source, _) in indices])
        return batch_idx, source_idx

    # Copied from transformers.models.deformable_detr.modeling_deformable_detr.DeformableDetrLoss._get_target_permutation_idx
    def _get_target_permutation_idx(self, indices):
        # permute targets following indices
        batch_idx = torch.cat([torch.full_like(target, i) for i, (_, target) in enumerate(indices)])
        target_idx = torch.cat([target for (_, target) in indices])
        return batch_idx, target_idx

    # Copied from transformers.models.deformable_detr.modeling_deformable_detr.DeformableDetrLoss.get_loss
    def get_loss(self, loss, outputs, targets, indices, num_boxes):
        loss_map = {
            "labels": self.loss_labels,
            "cardinality": self.loss_cardinality,
            "boxes": self.loss_boxes,
        }
        if loss not in loss_map:
            raise ValueError(f"Loss {loss} not supported")
        return loss_map[loss](outputs, targets, indices, num_boxes)

    def forward(self, outputs, targets):
        """
        This performs the loss computation.

        Args:
             outputs (`dict`, *optional*):
                Dictionary of tensors, see the output specification of the model for the format.
             targets (`List[dict]`, *optional*):
                List of dicts, such that `len(targets) == batch_size`. The expected keys in each dict depends on the
                losses applied, see each loss' doc.
        """
        outputs_without_aux = {k: v for k, v in outputs.items() if k not in ("auxiliary_outputs", "enc_outputs")}

        # Retrieve the matching between the outputs of the last layer and the targets
        if self.assign_second_stage:
            indices = self.stg2_assigner(outputs_without_aux, targets)
        else:
            indices = self.matcher(outputs_without_aux, targets)

        # Compute the average number of target boxes accross all nodes, for normalization purposes
        num_boxes = sum(len(t["class_labels"]) for t in targets)
        num_boxes = torch.as_tensor([num_boxes], dtype=torch.float, device=next(iter(outputs.values())).device)
        # Check that we have initialized the distributed state
        world_size = 1
        if is_accelerate_available():
            if PartialState._shared_state != {}:
                num_boxes = reduce(num_boxes)
                world_size = PartialState().num_processes
        num_boxes = torch.clamp(num_boxes / world_size, min=1).item()

        # Compute all the requested losses
        losses = {}
        for loss in self.losses:
            losses.update(self.get_loss(loss, outputs, targets, indices, num_boxes))

        # In case of auxiliary losses, we repeat this process with the output of each intermediate layer.
        if "auxiliary_outputs" in outputs:
            for i, auxiliary_outputs in enumerate(outputs["auxiliary_outputs"]):
                if not self.assign_second_stage:
                    indices = self.matcher(auxiliary_outputs, targets)
                for loss in self.losses:
                    l_dict = self.get_loss(loss, auxiliary_outputs, targets, indices, num_boxes)
                    l_dict = {k + f"_{i}": v for k, v in l_dict.items()}
                    losses.update(l_dict)

        if "enc_outputs" in outputs:
            enc_outputs = outputs["enc_outputs"]
            bin_targets = copy.deepcopy(targets)
            for bt in bin_targets:
                bt["class_labels"] = torch.zeros_like(bt["class_labels"])
            if self.assign_first_stage:
                indices = self.stg1_assigner(enc_outputs, bin_targets)
            else:
                indices = self.matcher(enc_outputs, bin_targets)
            for loss in self.losses:
                l_dict = self.get_loss(loss, enc_outputs, bin_targets, indices, num_boxes)
                l_dict = {k + "_enc": v for k, v in l_dict.items()}
                losses.update(l_dict)

        return losses


# Copied from transformers.models.detr.modeling_detr.DetrMLPPredictionHead
class DetaMLPPredictionHead(nn.Module):
    """
    Very simple multi-layer perceptron (MLP, also called FFN), used to predict the normalized center coordinates,
    height and width of a bounding box w.r.t. an image.

    Copied from https://github.com/facebookresearch/detr/blob/master/models/detr.py

    """

    def __init__(self, input_dim, hidden_dim, output_dim, num_layers):
        super().__init__()
        self.num_layers = num_layers
        h = [hidden_dim] * (num_layers - 1)
        self.layers = nn.ModuleList(nn.Linear(n, k) for n, k in zip([input_dim] + h, h + [output_dim]))

    def forward(self, x):
        for i, layer in enumerate(self.layers):
            x = nn.functional.relu(layer(x)) if i < self.num_layers - 1 else layer(x)
        return x


# Copied from transformers.models.deformable_detr.modeling_deformable_detr.DeformableDetrHungarianMatcher with DeformableDetr->Deta
class DetaHungarianMatcher(nn.Module):
    """
    This class computes an assignment between the targets and the predictions of the network.

    For efficiency reasons, the targets don't include the no_object. Because of this, in general, there are more
    predictions than targets. In this case, we do a 1-to-1 matching of the best predictions, while the others are
    un-matched (and thus treated as non-objects).

    Args:
        class_cost:
            The relative weight of the classification error in the matching cost.
        bbox_cost:
            The relative weight of the L1 error of the bounding box coordinates in the matching cost.
        giou_cost:
            The relative weight of the giou loss of the bounding box in the matching cost.
    """

    def __init__(self, class_cost: float = 1, bbox_cost: float = 1, giou_cost: float = 1):
        super().__init__()
        requires_backends(self, ["scipy"])

        self.class_cost = class_cost
        self.bbox_cost = bbox_cost
        self.giou_cost = giou_cost
        if class_cost == 0 and bbox_cost == 0 and giou_cost == 0:
            raise ValueError("All costs of the Matcher can't be 0")

    @torch.no_grad()
    def forward(self, outputs, targets):
        """
        Args:
            outputs (`dict`):
                A dictionary that contains at least these entries:
                * "logits": Tensor of dim [batch_size, num_queries, num_classes] with the classification logits
                * "pred_boxes": Tensor of dim [batch_size, num_queries, 4] with the predicted box coordinates.
            targets (`List[dict]`):
                A list of targets (len(targets) = batch_size), where each target is a dict containing:
                * "class_labels": Tensor of dim [num_target_boxes] (where num_target_boxes is the number of
                  ground-truth
                 objects in the target) containing the class labels
                * "boxes": Tensor of dim [num_target_boxes, 4] containing the target box coordinates.

        Returns:
            `List[Tuple]`: A list of size `batch_size`, containing tuples of (index_i, index_j) where:
            - index_i is the indices of the selected predictions (in order)
            - index_j is the indices of the corresponding selected targets (in order)
            For each batch element, it holds: len(index_i) = len(index_j) = min(num_queries, num_target_boxes)
        """
        batch_size, num_queries = outputs["logits"].shape[:2]

        # We flatten to compute the cost matrices in a batch
        out_prob = outputs["logits"].flatten(0, 1).sigmoid()  # [batch_size * num_queries, num_classes]
        out_bbox = outputs["pred_boxes"].flatten(0, 1)  # [batch_size * num_queries, 4]

        # Also concat the target labels and boxes
        target_ids = torch.cat([v["class_labels"] for v in targets])
        target_bbox = torch.cat([v["boxes"] for v in targets])

        # Compute the classification cost.
        alpha = 0.25
        gamma = 2.0
        neg_cost_class = (1 - alpha) * (out_prob**gamma) * (-(1 - out_prob + 1e-8).log())
        pos_cost_class = alpha * ((1 - out_prob) ** gamma) * (-(out_prob + 1e-8).log())
        class_cost = pos_cost_class[:, target_ids] - neg_cost_class[:, target_ids]

        # Compute the L1 cost between boxes
        bbox_cost = torch.cdist(out_bbox, target_bbox, p=1)

        # Compute the giou cost between boxes
        giou_cost = -generalized_box_iou(center_to_corners_format(out_bbox), center_to_corners_format(target_bbox))

        # Final cost matrix
        cost_matrix = self.bbox_cost * bbox_cost + self.class_cost * class_cost + self.giou_cost * giou_cost
        cost_matrix = cost_matrix.view(batch_size, num_queries, -1).cpu()

        sizes = [len(v["boxes"]) for v in targets]
        indices = [linear_sum_assignment(c[i]) for i, c in enumerate(cost_matrix.split(sizes, -1))]
        return [(torch.as_tensor(i, dtype=torch.int64), torch.as_tensor(j, dtype=torch.int64)) for i, j in indices]


# Copied from transformers.models.detr.modeling_detr._upcast
def _upcast(t: Tensor) -> Tensor:
    # Protects from numerical overflows in multiplications by upcasting to the equivalent higher type
    if t.is_floating_point():
        return t if t.dtype in (torch.float32, torch.float64) else t.float()
    else:
        return t if t.dtype in (torch.int32, torch.int64) else t.int()


# Copied from transformers.models.detr.modeling_detr.box_area
def box_area(boxes: Tensor) -> Tensor:
    """
    Computes the area of a set of bounding boxes, which are specified by its (x1, y1, x2, y2) coordinates.

    Args:
        boxes (`torch.FloatTensor` of shape `(number_of_boxes, 4)`):
            Boxes for which the area will be computed. They are expected to be in (x1, y1, x2, y2) format with `0 <= x1
            < x2` and `0 <= y1 < y2`.

    Returns:
        `torch.FloatTensor`: a tensor containing the area for each box.
    """
    boxes = _upcast(boxes)
    return (boxes[:, 2] - boxes[:, 0]) * (boxes[:, 3] - boxes[:, 1])


# Copied from transformers.models.detr.modeling_detr.box_iou
def box_iou(boxes1, boxes2):
    area1 = box_area(boxes1)
    area2 = box_area(boxes2)

    left_top = torch.max(boxes1[:, None, :2], boxes2[:, :2])  # [N,M,2]
    right_bottom = torch.min(boxes1[:, None, 2:], boxes2[:, 2:])  # [N,M,2]

    width_height = (right_bottom - left_top).clamp(min=0)  # [N,M,2]
    inter = width_height[:, :, 0] * width_height[:, :, 1]  # [N,M]

    union = area1[:, None] + area2 - inter

    iou = inter / union
    return iou, union


# Copied from transformers.models.detr.modeling_detr.generalized_box_iou
def generalized_box_iou(boxes1, boxes2):
    """
    Generalized IoU from https://giou.stanford.edu/. The boxes should be in [x0, y0, x1, y1] (corner) format.

    Returns:
        `torch.FloatTensor`: a [N, M] pairwise matrix, where N = len(boxes1) and M = len(boxes2)
    """
    # degenerate boxes gives inf / nan results
    # so do an early check
    if not (boxes1[:, 2:] >= boxes1[:, :2]).all():
        raise ValueError(f"boxes1 must be in [x0, y0, x1, y1] (corner) format, but got {boxes1}")
    if not (boxes2[:, 2:] >= boxes2[:, :2]).all():
        raise ValueError(f"boxes2 must be in [x0, y0, x1, y1] (corner) format, but got {boxes2}")
    iou, union = box_iou(boxes1, boxes2)

    top_left = torch.min(boxes1[:, None, :2], boxes2[:, :2])
    bottom_right = torch.max(boxes1[:, None, 2:], boxes2[:, 2:])

    width_height = (bottom_right - top_left).clamp(min=0)  # [N,M,2]
    area = width_height[:, :, 0] * width_height[:, :, 1]

    return iou - (area - union) / area


# from https://github.com/facebookresearch/detectron2/blob/cbbc1ce26473cb2a5cc8f58e8ada9ae14cb41052/detectron2/layers/wrappers.py#L100
def nonzero_tuple(x):
    """
    A 'as_tuple=True' version of torch.nonzero to support torchscript. because of
    https://github.com/pytorch/pytorch/issues/38718
    """
    if torch.jit.is_scripting():
        if x.dim() == 0:
            return x.unsqueeze(0).nonzero().unbind(1)
        return x.nonzero().unbind(1)
    else:
        return x.nonzero(as_tuple=True)


# from https://github.com/facebookresearch/detectron2/blob/9921a2caa585d4fa66c4b534b6fab6e74d89b582/detectron2/modeling/matcher.py#L9
class DetaMatcher(object):
    """
    This class assigns to each predicted "element" (e.g., a box) a ground-truth element. Each predicted element will
    have exactly zero or one matches; each ground-truth element may be matched to zero or more predicted elements.

    The matching is determined by the MxN match_quality_matrix, that characterizes how well each (ground-truth,
    prediction)-pair match each other. For example, if the elements are boxes, this matrix may contain box
    intersection-over-union overlap values.

    The matcher returns (a) a vector of length N containing the index of the ground-truth element m in [0, M) that
    matches to prediction n in [0, N). (b) a vector of length N containing the labels for each prediction.
    """

    def __init__(self, thresholds: List[float], labels: List[int], allow_low_quality_matches: bool = False):
        """
        Args:
            thresholds (`list[float]`):
                A list of thresholds used to stratify predictions into levels.
            labels (`list[int`):
                A list of values to label predictions belonging at each level. A label can be one of {-1, 0, 1}
                signifying {ignore, negative class, positive class}, respectively.
            allow_low_quality_matches (`bool`, *optional*, defaults to `False`):
                If `True`, produce additional matches for predictions with maximum match quality lower than
                high_threshold. See `set_low_quality_matches_` for more details.

            For example,
                thresholds = [0.3, 0.5] labels = [0, -1, 1] All predictions with iou < 0.3 will be marked with 0 and
                thus will be considered as false positives while training. All predictions with 0.3 <= iou < 0.5 will
                be marked with -1 and thus will be ignored. All predictions with 0.5 <= iou will be marked with 1 and
                thus will be considered as true positives.
        """
        # Add -inf and +inf to first and last position in thresholds
        thresholds = thresholds[:]
        if thresholds[0] < 0:
            raise ValueError("Thresholds should be positive")
        thresholds.insert(0, -float("inf"))
        thresholds.append(float("inf"))
        # Currently torchscript does not support all + generator
        if not all(low <= high for (low, high) in zip(thresholds[:-1], thresholds[1:])):
            raise ValueError("Thresholds should be sorted.")
        if not all(l in [-1, 0, 1] for l in labels):
            raise ValueError("All labels should be either -1, 0 or 1")
        if len(labels) != len(thresholds) - 1:
            raise ValueError("Number of labels should be equal to number of thresholds - 1")
        self.thresholds = thresholds
        self.labels = labels
        self.allow_low_quality_matches = allow_low_quality_matches

    def __call__(self, match_quality_matrix):
        """
        Args:
            match_quality_matrix (Tensor[float]): an MxN tensor, containing the
                pairwise quality between M ground-truth elements and N predicted elements. All elements must be >= 0
                (due to the us of `torch.nonzero` for selecting indices in `set_low_quality_matches_`).

        Returns:
            matches (Tensor[int64]): a vector of length N, where matches[i] is a matched
                ground-truth index in [0, M)
            match_labels (Tensor[int8]): a vector of length N, where pred_labels[i] indicates
                whether a prediction is a true or false positive or ignored
        """
        assert match_quality_matrix.dim() == 2
        if match_quality_matrix.numel() == 0:
            default_matches = match_quality_matrix.new_full((match_quality_matrix.size(1),), 0, dtype=torch.int64)
            # When no gt boxes exist, we define IOU = 0 and therefore set labels
            # to `self.labels[0]`, which usually defaults to background class 0
            # To choose to ignore instead, can make labels=[-1,0,-1,1] + set appropriate thresholds
            default_match_labels = match_quality_matrix.new_full(
                (match_quality_matrix.size(1),), self.labels[0], dtype=torch.int8
            )
            return default_matches, default_match_labels

        assert torch.all(match_quality_matrix >= 0)

        # match_quality_matrix is M (gt) x N (predicted)
        # Max over gt elements (dim 0) to find best gt candidate for each prediction
        matched_vals, matches = match_quality_matrix.max(dim=0)

        match_labels = matches.new_full(matches.size(), 1, dtype=torch.int8)

        for l, low, high in zip(self.labels, self.thresholds[:-1], self.thresholds[1:]):
            low_high = (matched_vals >= low) & (matched_vals < high)
            match_labels[low_high] = l

        if self.allow_low_quality_matches:
            self.set_low_quality_matches_(match_labels, match_quality_matrix)

        return matches, match_labels

    def set_low_quality_matches_(self, match_labels, match_quality_matrix):
        """
        Produce additional matches for predictions that have only low-quality matches. Specifically, for each
        ground-truth G find the set of predictions that have maximum overlap with it (including ties); for each
        prediction in that set, if it is unmatched, then match it to the ground-truth G.

        This function implements the RPN assignment case (i) in Sec. 3.1.2 of :paper:`Faster R-CNN`.
        """
        # For each gt, find the prediction with which it has highest quality
        highest_quality_foreach_gt, _ = match_quality_matrix.max(dim=1)
        # Find the highest quality match available, even if it is low, including ties.
        # Note that the matches qualities must be positive due to the use of
        # `torch.nonzero`.
        _, pred_inds_with_highest_quality = nonzero_tuple(match_quality_matrix == highest_quality_foreach_gt[:, None])
        # If an anchor was labeled positive only due to a low-quality match
        # with gt_A, but it has larger overlap with gt_B, it's matched index will still be gt_B.
        # This follows the implementation in Detectron, and is found to have no significant impact.
        match_labels[pred_inds_with_highest_quality] = 1


# from https://github.com/facebookresearch/detectron2/blob/cbbc1ce26473cb2a5cc8f58e8ada9ae14cb41052/detectron2/modeling/sampling.py#L9
def subsample_labels(labels: torch.Tensor, num_samples: int, positive_fraction: float, bg_label: int):
    """
    Return `num_samples` (or fewer, if not enough found) random samples from `labels` which is a mixture of positives &
    negatives. It will try to return as many positives as possible without exceeding `positive_fraction * num_samples`,
    and then try to fill the remaining slots with negatives.

    Args:
        labels (Tensor): (N, ) label vector with values:
            * -1: ignore
            * bg_label: background ("negative") class
            * otherwise: one or more foreground ("positive") classes
        num_samples (int): The total number of labels with value >= 0 to return.
            Values that are not sampled will be filled with -1 (ignore).
        positive_fraction (float): The number of subsampled labels with values > 0
            is `min(num_positives, int(positive_fraction * num_samples))`. The number of negatives sampled is
            `min(num_negatives, num_samples - num_positives_sampled)`. In order words, if there are not enough
            positives, the sample is filled with negatives. If there are also not enough negatives, then as many
            elements are sampled as is possible.
        bg_label (int): label index of background ("negative") class.

    Returns:
        pos_idx, neg_idx (Tensor):
            1D vector of indices. The total length of both is `num_samples` or fewer.
    """
    positive = nonzero_tuple((labels != -1) & (labels != bg_label))[0]
    negative = nonzero_tuple(labels == bg_label)[0]

    num_pos = int(num_samples * positive_fraction)
    # protect against not enough positive examples
    num_pos = min(positive.numel(), num_pos)
    num_neg = num_samples - num_pos
    # protect against not enough negative examples
    num_neg = min(negative.numel(), num_neg)

    # randomly select positive and negative examples
    perm1 = torch.randperm(positive.numel(), device=positive.device)[:num_pos]
    perm2 = torch.randperm(negative.numel(), device=negative.device)[:num_neg]

    pos_idx = positive[perm1]
    neg_idx = negative[perm2]
    return pos_idx, neg_idx


def sample_topk_per_gt(pr_inds, gt_inds, iou, k):
    if len(gt_inds) == 0:
        return pr_inds, gt_inds
    # find topk matches for each gt
    gt_inds2, counts = gt_inds.unique(return_counts=True)
    scores, pr_inds2 = iou[gt_inds2].topk(k, dim=1)
    gt_inds2 = gt_inds2[:, None].repeat(1, k)

    # filter to as many matches that gt has
    pr_inds3 = torch.cat([pr[:c] for c, pr in zip(counts, pr_inds2)])
    gt_inds3 = torch.cat([gt[:c] for c, gt in zip(counts, gt_inds2)])
    return pr_inds3, gt_inds3


# modified from https://github.com/facebookresearch/detectron2/blob/cbbc1ce26473cb2a5cc8f58e8ada9ae14cb41052/detectron2/modeling/roi_heads/roi_heads.py#L123
class DetaStage2Assigner(nn.Module):
    def __init__(self, num_queries, max_k=4):
        super().__init__()
        self.positive_fraction = 0.25
        self.bg_label = 400  # number > 91 to filter out later
        self.batch_size_per_image = num_queries
        self.proposal_matcher = DetaMatcher(thresholds=[0.6], labels=[0, 1], allow_low_quality_matches=True)
        self.k = max_k

    def _sample_proposals(self, matched_idxs: torch.Tensor, matched_labels: torch.Tensor, gt_classes: torch.Tensor):
        """
        Based on the matching between N proposals and M groundtruth, sample the proposals and set their classification
        labels.

        Args:
            matched_idxs (Tensor): a vector of length N, each is the best-matched
                gt index in [0, M) for each proposal.
            matched_labels (Tensor): a vector of length N, the matcher's label
                (one of cfg.MODEL.ROI_HEADS.IOU_LABELS) for each proposal.
            gt_classes (Tensor): a vector of length M.

        Returns:
            Tensor: a vector of indices of sampled proposals. Each is in [0, N). Tensor: a vector of the same length,
            the classification label for
                each sampled proposal. Each sample is labeled as either a category in [0, num_classes) or the
                background (num_classes).
        """
        has_gt = gt_classes.numel() > 0
        # Get the corresponding GT for each proposal
        if has_gt:
            gt_classes = gt_classes[matched_idxs]
            # Label unmatched proposals (0 label from matcher) as background (label=num_classes)
            gt_classes[matched_labels == 0] = self.bg_label
            # Label ignore proposals (-1 label)
            gt_classes[matched_labels == -1] = -1
        else:
            gt_classes = torch.zeros_like(matched_idxs) + self.bg_label

        sampled_fg_idxs, sampled_bg_idxs = subsample_labels(
            gt_classes, self.batch_size_per_image, self.positive_fraction, self.bg_label
        )

        sampled_idxs = torch.cat([sampled_fg_idxs, sampled_bg_idxs], dim=0)
        return sampled_idxs, gt_classes[sampled_idxs]

    def forward(self, outputs, targets, return_cost_matrix=False):
        # COCO categories are from 1 to 90. They set num_classes=91 and apply sigmoid.

        bs = len(targets)
        indices = []
        ious = []
        for b in range(bs):
            iou, _ = box_iou(
                center_to_corners_format(targets[b]["boxes"]),
                center_to_corners_format(outputs["init_reference"][b].detach()),
            )
            matched_idxs, matched_labels = self.proposal_matcher(
                iou
            )  # proposal_id -> highest_iou_gt_id, proposal_id -> [1 if iou > 0.6, 0 ow]
            (
                sampled_idxs,
                sampled_gt_classes,
            ) = self._sample_proposals(  # list of sampled proposal_ids, sampled_id -> [0, num_classes)+[bg_label]
                matched_idxs, matched_labels, targets[b]["class_labels"]
            )
            pos_pr_inds = sampled_idxs[sampled_gt_classes != self.bg_label]
            pos_gt_inds = matched_idxs[pos_pr_inds]
            pos_pr_inds, pos_gt_inds = self.postprocess_indices(pos_pr_inds, pos_gt_inds, iou)
            indices.append((pos_pr_inds, pos_gt_inds))
            ious.append(iou)
        if return_cost_matrix:
            return indices, ious
        return indices

    def postprocess_indices(self, pr_inds, gt_inds, iou):
        return sample_topk_per_gt(pr_inds, gt_inds, iou, self.k)


# modified from https://github.com/facebookresearch/detectron2/blob/cbbc1ce26473cb2a5cc8f58e8ada9ae14cb41052/detectron2/modeling/proposal_generator/rpn.py#L181
class DetaStage1Assigner(nn.Module):
    def __init__(self, t_low=0.3, t_high=0.7, max_k=4):
        super().__init__()
        self.positive_fraction = 0.5
        self.batch_size_per_image = 256
        self.k = max_k
        self.t_low = t_low
        self.t_high = t_high
        self.anchor_matcher = DetaMatcher(
            thresholds=[t_low, t_high], labels=[0, -1, 1], allow_low_quality_matches=True
        )

    def _subsample_labels(self, label):
        """
        Randomly sample a subset of positive and negative examples, and overwrite the label vector to the ignore value
        (-1) for all elements that are not included in the sample.

        Args:
            labels (Tensor): a vector of -1, 0, 1. Will be modified in-place and returned.
        """
        pos_idx, neg_idx = subsample_labels(label, self.batch_size_per_image, self.positive_fraction, 0)
        # Fill with the ignore label (-1), then set positive and negative labels
        label.fill_(-1)
        label.scatter_(0, pos_idx, 1)
        label.scatter_(0, neg_idx, 0)
        return label

    def forward(self, outputs, targets):
        bs = len(targets)
        indices = []
        for b in range(bs):
            anchors = outputs["anchors"][b]
            if len(targets[b]["boxes"]) == 0:
                indices.append(
                    (
                        torch.tensor([], dtype=torch.long, device=anchors.device),
                        torch.tensor([], dtype=torch.long, device=anchors.device),
                    )
                )
                continue
            iou, _ = box_iou(
                center_to_corners_format(targets[b]["boxes"]),
                center_to_corners_format(anchors),
            )
            matched_idxs, matched_labels = self.anchor_matcher(
                iou
            )  # proposal_id -> highest_iou_gt_id, proposal_id -> [1 if iou > 0.7, 0 if iou < 0.3, -1 ow]
            matched_labels = self._subsample_labels(matched_labels)

            all_pr_inds = torch.arange(len(anchors), device=matched_labels.device)
            pos_pr_inds = all_pr_inds[matched_labels == 1]
            pos_gt_inds = matched_idxs[pos_pr_inds]
            pos_pr_inds, pos_gt_inds = self.postprocess_indices(pos_pr_inds, pos_gt_inds, iou)
            pos_pr_inds, pos_gt_inds = pos_pr_inds.to(anchors.device), pos_gt_inds.to(anchors.device)
            indices.append((pos_pr_inds, pos_gt_inds))
        return indices

    def postprocess_indices(self, pr_inds, gt_inds, iou):
        return sample_topk_per_gt(pr_inds, gt_inds, iou, self.k)<|MERGE_RESOLUTION|>--- conflicted
+++ resolved
@@ -51,21 +51,7 @@
 
 logger = logging.get_logger(__name__)
 
-<<<<<<< HEAD
-# Move this to not compile only when importing, this needs to happen later, like in __init__.
-if is_torch_cuda_available() and is_ninja_available():
-    logger.info("Loading custom CUDA kernels...")
-    try:
-        MultiScaleDeformableAttention = load_cuda_kernels()
-    except Exception as e:
-        logger.warning(f"Could not load the custom kernel for multi-scale deformable attention: {e}")
-        MultiScaleDeformableAttention = None
-else:
-    MultiScaleDeformableAttention = None
-
-=======
 MultiScaleDeformableAttention = None
->>>>>>> 831bc25d
 
 
 # Copied from models.deformable_detr.load_cuda_kernels
