# coding=utf-8
# Copyright 2024 IDEA Research and The HuggingFace Inc. team. All rights reserved.
#
# Licensed under the Apache License, Version 2.0 (the "License");
# you may not use this file except in compliance with the License.
# You may obtain a copy of the License at
#
#     http://www.apache.org/licenses/LICENSE-2.0
#
# Unless required by applicable law or agreed to in writing, software
# distributed under the License is distributed on an "AS IS" BASIS,
# WITHOUT WARRANTIES OR CONDITIONS OF ANY KIND, either express or implied.
# See the License for the specific language governing permissions and
# limitations under the License.
"""PyTorch Grounding DINO model."""

import math
import os
import warnings
from dataclasses import dataclass
from pathlib import Path
from typing import Dict, List, Optional, Tuple, Union

import torch
import torch.nn.functional as F
from torch import Tensor, nn
from torch.autograd import Function
from torch.autograd.function import once_differentiable

from ...activations import ACT2FN
from ...file_utils import (
    ModelOutput,
    add_start_docstrings,
    add_start_docstrings_to_model_forward,
    is_scipy_available,
    is_timm_available,
    is_torch_cuda_available,
    is_vision_available,
    replace_return_docstrings,
    requires_backends,
)
from ...modeling_utils import PreTrainedModel
from ...pytorch_utils import meshgrid
from ...utils import is_accelerate_available, is_ninja_available, logging
from ...utils.backbone_utils import load_backbone
from ..auto import AutoModel
from .configuration_grounding_dino import GroundingDinoConfig


if is_vision_available():
    from transformers.image_transforms import center_to_corners_format

if is_accelerate_available():
    from accelerate import PartialState
    from accelerate.utils import reduce

if is_scipy_available():
    from scipy.optimize import linear_sum_assignment

if is_timm_available():
    from timm import create_model


logger = logging.get_logger(__name__)

MultiScaleDeformableAttention = None


# Copied from models.deformable_detr.load_cuda_kernels
def load_cuda_kernels():
    from torch.utils.cpp_extension import load

    global MultiScaleDeformableAttention

    root = Path(__file__).resolve().parent.parent.parent / "kernels" / "deformable_detr"
    src_files = [
        root / filename
        for filename in [
            "vision.cpp",
            os.path.join("cpu", "ms_deform_attn_cpu.cpp"),
            os.path.join("cuda", "ms_deform_attn_cuda.cu"),
        ]
    ]

    MultiScaleDeformableAttention = load(
        "MultiScaleDeformableAttention",
        src_files,
        with_cuda=True,
        extra_include_paths=[str(root)],
        extra_cflags=["-DWITH_CUDA=1"],
        extra_cuda_cflags=[
            "-DCUDA_HAS_FP16=1",
            "-D__CUDA_NO_HALF_OPERATORS__",
            "-D__CUDA_NO_HALF_CONVERSIONS__",
            "-D__CUDA_NO_HALF2_OPERATORS__",
        ],
    )


# Copied from transformers.models.deformable_detr.modeling_deformable_detr.MultiScaleDeformableAttentionFunction
class MultiScaleDeformableAttentionFunction(Function):
    @staticmethod
    def forward(
        context,
        value,
        value_spatial_shapes,
        value_level_start_index,
        sampling_locations,
        attention_weights,
        im2col_step,
    ):
        context.im2col_step = im2col_step
        output = MultiScaleDeformableAttention.ms_deform_attn_forward(
            value,
            value_spatial_shapes,
            value_level_start_index,
            sampling_locations,
            attention_weights,
            context.im2col_step,
        )
        context.save_for_backward(
            value, value_spatial_shapes, value_level_start_index, sampling_locations, attention_weights
        )
        return output

    @staticmethod
    @once_differentiable
    def backward(context, grad_output):
        (
            value,
            value_spatial_shapes,
            value_level_start_index,
            sampling_locations,
            attention_weights,
        ) = context.saved_tensors
        grad_value, grad_sampling_loc, grad_attn_weight = MultiScaleDeformableAttention.ms_deform_attn_backward(
            value,
            value_spatial_shapes,
            value_level_start_index,
            sampling_locations,
            attention_weights,
            grad_output,
            context.im2col_step,
        )

        return grad_value, None, None, grad_sampling_loc, grad_attn_weight, None


logger = logging.get_logger(__name__)

_CONFIG_FOR_DOC = "GroundingDinoConfig"
_CHECKPOINT_FOR_DOC = "IDEA-Research/grounding-dino-tiny"


@dataclass
class GroundingDinoDecoderOutput(ModelOutput):
    """
    Base class for outputs of the GroundingDinoDecoder. This class adds two attributes to
    BaseModelOutputWithCrossAttentions, namely:
    - a stacked tensor of intermediate decoder hidden states (i.e. the output of each decoder layer)
    - a stacked tensor of intermediate reference points.

    Args:
        last_hidden_state (`torch.FloatTensor` of shape `(batch_size, sequence_length, hidden_size)`):
            Sequence of hidden-states at the output of the last layer of the model.
        intermediate_hidden_states (`torch.FloatTensor` of shape `(batch_size, config.decoder_layers, num_queries, hidden_size)`):
            Stacked intermediate hidden states (output of each layer of the decoder).
        intermediate_reference_points (`torch.FloatTensor` of shape `(batch_size, config.decoder_layers, sequence_length, hidden_size)`):
            Stacked intermediate reference points (reference points of each layer of the decoder).
        hidden_states (`tuple(torch.FloatTensor)`, *optional*, returned when `output_hidden_states=True` is passed or when `config.output_hidden_states=True`):
            Tuple of `torch.FloatTensor` (one for the output of the embeddings + one for the output of each layer) of
            shape `(batch_size, sequence_length, hidden_size)`. Hidden-states of the model at the output of each layer
            plus the initial embedding outputs.
        attentions (`tuple(tuple(torch.FloatTensor))`, *optional*, returned when `output_attentions=True` is passed or when `config.output_attentions=True`):
            Tuple of tuples of `torch.FloatTensor` (one for attention for each layer) of shape `(batch_size, num_heads,
            sequence_length, sequence_length)`. Attentions weights after the attention softmax, used to compute the
            weighted average in the self-attention, cross-attention and multi-scale deformable attention heads.
    """

    last_hidden_state: torch.FloatTensor = None
    intermediate_hidden_states: torch.FloatTensor = None
    intermediate_reference_points: torch.FloatTensor = None
    hidden_states: Optional[Tuple[torch.FloatTensor]] = None
    attentions: Optional[Tuple[Tuple[torch.FloatTensor]]] = None


@dataclass
class GroundingDinoEncoderOutput(ModelOutput):
    """
    Base class for outputs of the GroundingDinoEncoder. This class extends BaseModelOutput, due to:
    - vision and text last hidden states
    - vision and text intermediate hidden states

    Args:
        last_hidden_state_vision (`torch.FloatTensor` of shape `(batch_size, sequence_length, hidden_size)`):
            Sequence of hidden-states at the output of the last layer of the vision encoder.
        last_hidden_state_text (`torch.FloatTensor` of shape `(batch_size, sequence_length, hidden_size)`):
            Sequence of hidden-states at the output of the last layer of the text encoder.
        vision_hidden_states (`tuple(torch.FloatTensor)`, *optional*, returned when `output_hidden_states=True` is passed or when `config.output_hidden_states=True`):
            Tuple of `torch.FloatTensor` (one for the output of the vision embeddings + one for the output of each
            layer) of shape `(batch_size, sequence_length, hidden_size)`. Hidden-states of the vision encoder at the
            output of each layer plus the initial embedding outputs.
        text_hidden_states (`tuple(torch.FloatTensor)`, *optional*, returned when `output_hidden_states=True` is passed or when `config.output_hidden_states=True`):
            Tuple of `torch.FloatTensor` (one for the output of the text embeddings + one for the output of each layer)
            of shape `(batch_size, sequence_length, hidden_size)`. Hidden-states of the text encoder at the output of
            each layer plus the initial embedding outputs.
        attentions (`tuple(tuple(torch.FloatTensor))`, *optional*, returned when `output_attentions=True` is passed or when `config.output_attentions=True`):
            Tuple of tuples of `torch.FloatTensor` (one for attention for each layer) of shape `(batch_size, num_heads,
            sequence_length, sequence_length)`. Attentions weights after the attention softmax, used to compute the
            weighted average in the text-vision attention, vision-text attention, text-enhancer (self-attention) and
            multi-scale deformable attention heads.
    """

    last_hidden_state_vision: torch.FloatTensor = None
    last_hidden_state_text: torch.FloatTensor = None
    vision_hidden_states: Optional[Tuple[torch.FloatTensor]] = None
    text_hidden_states: Optional[Tuple[torch.FloatTensor]] = None
    attentions: Optional[Tuple[Tuple[torch.FloatTensor]]] = None


@dataclass
class GroundingDinoModelOutput(ModelOutput):
    """
    Base class for outputs of the Grounding DINO encoder-decoder model.

    Args:
        last_hidden_state (`torch.FloatTensor` of shape `(batch_size, num_queries, hidden_size)`):
            Sequence of hidden-states at the output of the last layer of the decoder of the model.
        init_reference_points (`torch.FloatTensor` of shape  `(batch_size, num_queries, 4)`):
            Initial reference points sent through the Transformer decoder.
        intermediate_hidden_states (`torch.FloatTensor` of shape `(batch_size, config.decoder_layers, num_queries, hidden_size)`):
            Stacked intermediate hidden states (output of each layer of the decoder).
        intermediate_reference_points (`torch.FloatTensor` of shape `(batch_size, config.decoder_layers, num_queries, 4)`):
            Stacked intermediate reference points (reference points of each layer of the decoder).
        decoder_hidden_states (`tuple(torch.FloatTensor)`, *optional*, returned when `output_hidden_states=True` is passed or when `config.output_hidden_states=True`):
            Tuple of `torch.FloatTensor` (one for the output of the embeddings + one for the output of each layer) of
            shape `(batch_size, num_queries, hidden_size)`. Hidden-states of the decoder at the output of each layer
            plus the initial embedding outputs.
        decoder_attentions (`tuple(tuple(torch.FloatTensor))`, *optional*, returned when `output_attentions=True` is passed or when `config.output_attentions=True`):
            Tuple of tuples of `torch.FloatTensor` (one for attention for each layer) of shape `(batch_size, num_heads,
            sequence_length, sequence_length)`. Attentions weights after the attention softmax, used to compute the
            weighted average in the self-attention, cross-attention and multi-scale deformable attention heads.
        encoder_last_hidden_state_vision (`torch.FloatTensor` of shape `(batch_size, sequence_length, hidden_size)`, *optional*):
            Sequence of hidden-states at the output of the last layer of the encoder of the model.
        encoder_last_hidden_state_text (`torch.FloatTensor` of shape `(batch_size, sequence_length, hidden_size)`, *optional*):
            Sequence of hidden-states at the output of the last layer of the encoder of the model.
        encoder_vision_hidden_states (`tuple(torch.FloatTensor)`, *optional*, returned when `output_hidden_states=True` is passed or when `config.output_hidden_states=True`):
            Tuple of `torch.FloatTensor` (one for the output of the vision embeddings + one for the output of each
            layer) of shape `(batch_size, sequence_length, hidden_size)`. Hidden-states of the vision encoder at the
            output of each layer plus the initial embedding outputs.
        encoder_text_hidden_states (`tuple(torch.FloatTensor)`, *optional*, returned when `output_hidden_states=True` is passed or when `config.output_hidden_states=True`):
            Tuple of `torch.FloatTensor` (one for the output of the text embeddings + one for the output of each layer)
            of shape `(batch_size, sequence_length, hidden_size)`. Hidden-states of the text encoder at the output of
            each layer plus the initial embedding outputs.
        encoder_attentions (`tuple(tuple(torch.FloatTensor))`, *optional*, returned when `output_attentions=True` is passed or when `config.output_attentions=True`):
            Tuple of tuples of `torch.FloatTensor` (one for attention for each layer) of shape `(batch_size, num_heads,
            sequence_length, sequence_length)`. Attentions weights after the attention softmax, used to compute the
            weighted average in the text-vision attention, vision-text attention, text-enhancer (self-attention) and
            multi-scale deformable attention heads. attention softmax, used to compute the weighted average in the
            bi-attention heads.
<<<<<<< HEAD
        enc_topk_proposals (`torch.FloatTensor` of shape `(batch_size, num_queries)`, *optional*, returned when `config.two_stage=True`):
=======
        encoder_topk_proposals (`torch.FloatTensor` of shape `(batch_size, num_queries)`, *optional*, returned when `config.two_stage=True`):
>>>>>>> 4ed4881a
            Top `config.num_queries` scoring bounding boxes indices picked as region proposals in the first stage.
        enc_outputs_class (`torch.FloatTensor` of shape `(batch_size, sequence_length, config.num_labels)`, *optional*, returned when `config.two_stage=True`):
            Predicted bounding boxes scores where the top `config.num_queries` scoring bounding boxes are picked as
            region proposals in the first stage. Output of bounding box binary classification (i.e. foreground and
            background).
        enc_outputs_coord_logits (`torch.FloatTensor` of shape `(batch_size, sequence_length, 4)`, *optional*, returned when `config.two_stage=True`):
            Logits of predicted bounding boxes coordinates in the first stage.
        encoder_logits (`torch.FloatTensor` of shape `(batch_size, sequence_length, config.num_labels)`, *optional*, returned when `config.two_stage=True`):
            Logits of top `config.num_queries` scoring bounding boxes in the first stage.
        encoder_pred_boxes (`torch.FloatTensor` of shape `(batch_size, sequence_length, 4)`, *optional*, returned when `config.two_stage=True`):
            Coordinates of top `config.num_queries` scoring bounding boxes in the first stage.
    """

    last_hidden_state: torch.FloatTensor = None
    init_reference_points: torch.FloatTensor = None
    intermediate_hidden_states: torch.FloatTensor = None
    intermediate_reference_points: torch.FloatTensor = None
    decoder_hidden_states: Optional[Tuple[torch.FloatTensor]] = None
    decoder_attentions: Optional[Tuple[Tuple[torch.FloatTensor]]] = None
    encoder_last_hidden_state_vision: Optional[torch.FloatTensor] = None
    encoder_last_hidden_state_text: Optional[torch.FloatTensor] = None
    encoder_vision_hidden_states: Optional[Tuple[torch.FloatTensor]] = None
    encoder_text_hidden_states: Optional[Tuple[torch.FloatTensor]] = None
    encoder_attentions: Optional[Tuple[Tuple[torch.FloatTensor]]] = None
<<<<<<< HEAD
    enc_topk_proposals: Optional[torch.FloatTensor] = None
=======
    encoder_topk_proposals: Optional[torch.FloatTensor] = None
>>>>>>> 4ed4881a
    enc_outputs_class: Optional[torch.FloatTensor] = None
    enc_outputs_coord_logits: Optional[torch.FloatTensor] = None
    encoder_logits: Optional[torch.FloatTensor] = None
    encoder_pred_boxes: Optional[torch.FloatTensor] = None


@dataclass
class GroundingDinoObjectDetectionOutput(ModelOutput):
    """
    Output type of [`GroundingDinoForObjectDetection`].

    Args:
        loss (`torch.FloatTensor` of shape `(1,)`, *optional*, returned when `labels` are provided)):
            Total loss as a linear combination of a negative log-likehood (cross-entropy) for class prediction and a
            bounding box loss. The latter is defined as a linear combination of the L1 loss and the generalized
            scale-invariant IoU loss.
        loss_dict (`Dict`, *optional*):
            A dictionary containing the individual losses. Useful for logging.
        logits (`torch.FloatTensor` of shape `(batch_size, num_queries, num_classes + 1)`):
            Classification logits (including no-object) for all queries.
        pred_boxes (`torch.FloatTensor` of shape `(batch_size, num_queries, 4)`):
            Normalized boxes coordinates for all queries, represented as (center_x, center_y, width, height). These
            values are normalized in [0, 1], relative to the size of each individual image in the batch (disregarding
            possible padding). You can use [`~GroundingDinoProcessor.post_process_object_detection`] to retrieve the
            unnormalized bounding boxes.
        auxiliary_outputs (`List[Dict]`, *optional*):
            Optional, only returned when auxilary losses are activated (i.e. `config.auxiliary_loss` is set to `True`)
            and labels are provided. It is a list of dictionaries containing the two above keys (`logits` and
            `pred_boxes`) for each decoder layer.
        last_hidden_state (`torch.FloatTensor` of shape `(batch_size, num_queries, hidden_size)`, *optional*):
            Sequence of hidden-states at the output of the last layer of the decoder of the model.
        decoder_hidden_states (`tuple(torch.FloatTensor)`, *optional*, returned when `output_hidden_states=True` is passed or when `config.output_hidden_states=True`):
            Tuple of `torch.FloatTensor` (one for the output of the embeddings + one for the output of each layer) of
            shape `(batch_size, num_queries, hidden_size)`. Hidden-states of the decoder at the output of each layer
            plus the initial embedding outputs.
        decoder_attentions (`tuple(tuple(torch.FloatTensor))`, *optional*, returned when `output_attentions=True` is passed or when `config.output_attentions=True`):
            Tuple of tuples of `torch.FloatTensor` (one for attention for each layer) of shape `(batch_size, num_heads,
            sequence_length, sequence_length)`. Attentions weights after the attention softmax, used to compute the
            weighted average in the self-attention, cross-attention and multi-scale deformable attention heads.
        encoder_last_hidden_state_vision (`torch.FloatTensor` of shape `(batch_size, sequence_length, hidden_size)`, *optional*):
            Sequence of hidden-states at the output of the last layer of the encoder of the model.
        encoder_last_hidden_state_text (`torch.FloatTensor` of shape `(batch_size, sequence_length, hidden_size)`, *optional*):
            Sequence of hidden-states at the output of the last layer of the encoder of the model.
        encoder_vision_hidden_states (`tuple(torch.FloatTensor)`, *optional*, returned when `output_hidden_states=True` is passed or when `config.output_hidden_states=True`):
            Tuple of `torch.FloatTensor` (one for the output of the vision embeddings + one for the output of each
            layer) of shape `(batch_size, sequence_length, hidden_size)`. Hidden-states of the vision encoder at the
            output of each layer plus the initial embedding outputs.
        encoder_text_hidden_states (`tuple(torch.FloatTensor)`, *optional*, returned when `output_hidden_states=True` is passed or when `config.output_hidden_states=True`):
            Tuple of `torch.FloatTensor` (one for the output of the text embeddings + one for the output of each layer)
            of shape `(batch_size, sequence_length, hidden_size)`. Hidden-states of the text encoder at the output of
            each layer plus the initial embedding outputs.
        encoder_attentions (`tuple(tuple(torch.FloatTensor))`, *optional*, returned when `output_attentions=True` is passed or when `config.output_attentions=True`):
            Tuple of tuples of `torch.FloatTensor` (one for attention for each layer) of shape `(batch_size, num_heads,
            sequence_length, sequence_length)`. Attentions weights after the attention softmax, used to compute the
            weighted average in the text-vision attention, vision-text attention, text-enhancer (self-attention) and
            multi-scale deformable attention heads.
        intermediate_hidden_states (`torch.FloatTensor` of shape `(batch_size, config.decoder_layers, num_queries, hidden_size)`):
            Stacked intermediate hidden states (output of each layer of the decoder).
        intermediate_reference_points (`torch.FloatTensor` of shape `(batch_size, config.decoder_layers, num_queries, 4)`):
            Stacked intermediate reference points (reference points of each layer of the decoder).
        init_reference_points (`torch.FloatTensor` of shape  `(batch_size, num_queries, 4)`):
            Initial reference points sent through the Transformer decoder.
<<<<<<< HEAD
        enc_topk_proposals (`torch.FloatTensor` of shape `(batch_size, num_queries)`, *optional*, returned when `config.two_stage=True`):
=======
        encoder_topk_proposals (`torch.FloatTensor` of shape `(batch_size, num_queries)`, *optional*, returned when `config.two_stage=True`):
>>>>>>> 4ed4881a
            Top `config.num_queries` scoring bounding boxes indices picked as region proposals in the first stage.
        enc_outputs_class (`torch.FloatTensor` of shape `(batch_size, sequence_length, config.num_labels)`, *optional*, returned when `config.two_stage=True`):
            Predicted bounding boxes scores where the top `config.num_queries` scoring bounding boxes are picked as
            region proposals in the first stage. Output of bounding box binary classification (i.e. foreground and
            background).
        enc_outputs_coord_logits (`torch.FloatTensor` of shape `(batch_size, sequence_length, 4)`, *optional*, returned when `config.two_stage=True`):
            Logits of predicted bounding boxes coordinates in the first stage.
        encoder_logits (`torch.FloatTensor` of shape `(batch_size, sequence_length, config.num_labels)`, *optional*, returned when `config.two_stage=True`):
            Logits of top `config.num_queries` scoring bounding boxes in the first stage.
        encoder_pred_boxes (`torch.FloatTensor` of shape `(batch_size, sequence_length, 4)`, *optional*, returned when `config.two_stage=True`):
            Coordinates of top `config.num_queries` scoring bounding boxes in the first stage.
    """

    loss: Optional[torch.FloatTensor] = None
    loss_dict: Optional[Dict] = None
    logits: torch.FloatTensor = None
    pred_boxes: torch.FloatTensor = None
    auxiliary_outputs: Optional[List[Dict]] = None
    last_hidden_state: Optional[torch.FloatTensor] = None
    init_reference_points: Optional[torch.FloatTensor] = None
    intermediate_hidden_states: Optional[torch.FloatTensor] = None
    intermediate_reference_points: Optional[torch.FloatTensor] = None
    decoder_hidden_states: Optional[Tuple[torch.FloatTensor]] = None
    decoder_attentions: Optional[Tuple[Tuple[torch.FloatTensor]]] = None
    encoder_last_hidden_state_vision: Optional[torch.FloatTensor] = None
    encoder_last_hidden_state_text: Optional[torch.FloatTensor] = None
    encoder_vision_hidden_states: Optional[Tuple[torch.FloatTensor]] = None
    encoder_text_hidden_states: Optional[Tuple[torch.FloatTensor]] = None
    encoder_attentions: Optional[Tuple[Tuple[torch.FloatTensor]]] = None
<<<<<<< HEAD
    enc_topk_proposals: Optional[torch.FloatTensor] = None
=======
    encoder_topk_proposals: Optional[torch.FloatTensor] = None
>>>>>>> 4ed4881a
    enc_outputs_class: Optional[torch.FloatTensor] = None
    enc_outputs_coord_logits: Optional[torch.FloatTensor] = None
    encoder_logits: Optional[torch.FloatTensor] = None
    encoder_pred_boxes: Optional[torch.FloatTensor] = None


# Copied from transformers.models.detr.modeling_detr.DetrFrozenBatchNorm2d with Detr->GroundingDino
class GroundingDinoFrozenBatchNorm2d(nn.Module):
    """
    BatchNorm2d where the batch statistics and the affine parameters are fixed.

    Copy-paste from torchvision.misc.ops with added eps before rqsrt, without which any other models than
    torchvision.models.resnet[18,34,50,101] produce nans.
    """

    def __init__(self, n):
        super().__init__()
        self.register_buffer("weight", torch.ones(n))
        self.register_buffer("bias", torch.zeros(n))
        self.register_buffer("running_mean", torch.zeros(n))
        self.register_buffer("running_var", torch.ones(n))

    def _load_from_state_dict(
        self, state_dict, prefix, local_metadata, strict, missing_keys, unexpected_keys, error_msgs
    ):
        num_batches_tracked_key = prefix + "num_batches_tracked"
        if num_batches_tracked_key in state_dict:
            del state_dict[num_batches_tracked_key]

        super()._load_from_state_dict(
            state_dict, prefix, local_metadata, strict, missing_keys, unexpected_keys, error_msgs
        )

    def forward(self, x):
        # move reshapes to the beginning
        # to make it user-friendly
        weight = self.weight.reshape(1, -1, 1, 1)
        bias = self.bias.reshape(1, -1, 1, 1)
        running_var = self.running_var.reshape(1, -1, 1, 1)
        running_mean = self.running_mean.reshape(1, -1, 1, 1)
        epsilon = 1e-5
        scale = weight * (running_var + epsilon).rsqrt()
        bias = bias - running_mean * scale
        return x * scale + bias


# Copied from transformers.models.detr.modeling_detr.replace_batch_norm with Detr->GroundingDino
def replace_batch_norm(model):
    r"""
    Recursively replace all `torch.nn.BatchNorm2d` with `GroundingDinoFrozenBatchNorm2d`.

    Args:
        model (torch.nn.Module):
            input model
    """
    for name, module in model.named_children():
        if isinstance(module, nn.BatchNorm2d):
            new_module = GroundingDinoFrozenBatchNorm2d(module.num_features)

            if not module.weight.device == torch.device("meta"):
                new_module.weight.data.copy_(module.weight)
                new_module.bias.data.copy_(module.bias)
                new_module.running_mean.data.copy_(module.running_mean)
                new_module.running_var.data.copy_(module.running_var)

            model._modules[name] = new_module

        if len(list(module.children())) > 0:
            replace_batch_norm(module)


class GroundingDinoConvEncoder(nn.Module):
    """
    Convolutional backbone, using either the AutoBackbone API or one from the timm library.

    nn.BatchNorm2d layers are replaced by GroundingDinoFrozenBatchNorm2d as defined above.

    """

    def __init__(self, config):
        super().__init__()

        self.config = config

        if config.use_timm_backbone:
            requires_backends(self, ["timm"])
            backbone = create_model(
                config.backbone,
                pretrained=config.use_pretrained_backbone,
                features_only=True,
                **config.backbone_kwargs,
            )
        else:
            backbone = load_backbone(config)

        # replace batch norm by frozen batch norm
        with torch.no_grad():
            replace_batch_norm(backbone)
        self.model = backbone
        self.intermediate_channel_sizes = (
            self.model.feature_info.channels() if config.use_timm_backbone else self.model.channels
        )

        backbone_model_type = None
        if config.backbone is not None:
            backbone_model_type = config.backbone
        elif config.backbone_config is not None:
            backbone_model_type = config.backbone_config.model_type
        else:
            raise ValueError("Either `backbone` or `backbone_config` should be provided in the config")

        if "resnet" in backbone_model_type:
            for name, parameter in self.model.named_parameters():
                if config.use_timm_backbone:
                    if "layer2" not in name and "layer3" not in name and "layer4" not in name:
                        parameter.requires_grad_(False)
                else:
                    if "stage.1" not in name and "stage.2" not in name and "stage.3" not in name:
                        parameter.requires_grad_(False)

    # Copied from transformers.models.detr.modeling_detr.DetrConvEncoder.forward with Detr->GroundingDino
    def forward(self, pixel_values: torch.Tensor, pixel_mask: torch.Tensor):
        # send pixel_values through the model to get list of feature maps
        features = self.model(pixel_values) if self.config.use_timm_backbone else self.model(pixel_values).feature_maps

        out = []
        for feature_map in features:
            # downsample pixel_mask to match shape of corresponding feature_map
            mask = nn.functional.interpolate(pixel_mask[None].float(), size=feature_map.shape[-2:]).to(torch.bool)[0]
            out.append((feature_map, mask))
        return out


# Copied from transformers.models.detr.modeling_detr.DetrConvModel with Detr->GroundingDino
class GroundingDinoConvModel(nn.Module):
    """
    This module adds 2D position embeddings to all intermediate feature maps of the convolutional encoder.
    """

    def __init__(self, conv_encoder, position_embedding):
        super().__init__()
        self.conv_encoder = conv_encoder
        self.position_embedding = position_embedding

    def forward(self, pixel_values, pixel_mask):
        # send pixel_values and pixel_mask through backbone to get list of (feature_map, pixel_mask) tuples
        out = self.conv_encoder(pixel_values, pixel_mask)
        pos = []
        for feature_map, mask in out:
            # position encoding
            pos.append(self.position_embedding(feature_map, mask).to(feature_map.dtype))

        return out, pos


class GroundingDinoSinePositionEmbedding(nn.Module):
    """
    This is a more standard version of the position embedding, very similar to the one used by the Attention is all you
    need paper, generalized to work on images.
    """

    def __init__(self, config):
        super().__init__()
        self.embedding_dim = config.d_model // 2
        self.temperature = config.positional_embedding_temperature
        self.scale = 2 * math.pi

    def forward(self, pixel_values, pixel_mask):
        y_embed = pixel_mask.cumsum(1, dtype=torch.float32)
        x_embed = pixel_mask.cumsum(2, dtype=torch.float32)
        eps = 1e-6
        y_embed = y_embed / (y_embed[:, -1:, :] + eps) * self.scale
        x_embed = x_embed / (x_embed[:, :, -1:] + eps) * self.scale

        dim_t = torch.arange(self.embedding_dim, dtype=torch.float32, device=pixel_values.device)
        dim_t = self.temperature ** (2 * torch.div(dim_t, 2, rounding_mode="floor") / self.embedding_dim)

        pos_x = x_embed[:, :, :, None] / dim_t
        pos_y = y_embed[:, :, :, None] / dim_t
        pos_x = torch.stack((pos_x[:, :, :, 0::2].sin(), pos_x[:, :, :, 1::2].cos()), dim=4).flatten(3)
        pos_y = torch.stack((pos_y[:, :, :, 0::2].sin(), pos_y[:, :, :, 1::2].cos()), dim=4).flatten(3)
        pos = torch.cat((pos_y, pos_x), dim=3).permute(0, 3, 1, 2)
        return pos


class GroundingDinoLearnedPositionEmbedding(nn.Module):
    """
    This module learns positional embeddings up to a fixed maximum size.
    """

    def __init__(self, config):
        super().__init__()

        embedding_dim = config.d_model // 2
        self.row_embeddings = nn.Embedding(50, embedding_dim)
        self.column_embeddings = nn.Embedding(50, embedding_dim)

    def forward(self, pixel_values, pixel_mask=None):
        height, width = pixel_values.shape[-2:]
        width_values = torch.arange(width, device=pixel_values.device)
        height_values = torch.arange(height, device=pixel_values.device)
        x_emb = self.column_embeddings(width_values)
        y_emb = self.row_embeddings(height_values)
        pos = torch.cat([x_emb.unsqueeze(0).repeat(height, 1, 1), y_emb.unsqueeze(1).repeat(1, width, 1)], dim=-1)
        pos = pos.permute(2, 0, 1)
        pos = pos.unsqueeze(0)
        pos = pos.repeat(pixel_values.shape[0], 1, 1, 1)
        return pos


def build_position_encoding(config):
    if config.position_embedding_type == "sine":
        position_embedding = GroundingDinoSinePositionEmbedding(config)
    elif config.position_embedding_type == "learned":
        position_embedding = GroundingDinoLearnedPositionEmbedding(config)
    else:
        raise ValueError(f"Not supported {config.position_embedding_type}")

    return position_embedding


# Copied from transformers.models.deformable_detr.modeling_deformable_detr.multi_scale_deformable_attention
def multi_scale_deformable_attention(
    value: Tensor, value_spatial_shapes: Tensor, sampling_locations: Tensor, attention_weights: Tensor
) -> Tensor:
    batch_size, _, num_heads, hidden_dim = value.shape
    _, num_queries, num_heads, num_levels, num_points, _ = sampling_locations.shape
    value_list = value.split([height.item() * width.item() for height, width in value_spatial_shapes], dim=1)
    sampling_grids = 2 * sampling_locations - 1
    sampling_value_list = []
    for level_id, (height, width) in enumerate(value_spatial_shapes):
        # batch_size, height*width, num_heads, hidden_dim
        # -> batch_size, height*width, num_heads*hidden_dim
        # -> batch_size, num_heads*hidden_dim, height*width
        # -> batch_size*num_heads, hidden_dim, height, width
        value_l_ = (
            value_list[level_id].flatten(2).transpose(1, 2).reshape(batch_size * num_heads, hidden_dim, height, width)
        )
        # batch_size, num_queries, num_heads, num_points, 2
        # -> batch_size, num_heads, num_queries, num_points, 2
        # -> batch_size*num_heads, num_queries, num_points, 2
        sampling_grid_l_ = sampling_grids[:, :, :, level_id].transpose(1, 2).flatten(0, 1)
        # batch_size*num_heads, hidden_dim, num_queries, num_points
        sampling_value_l_ = nn.functional.grid_sample(
            value_l_, sampling_grid_l_, mode="bilinear", padding_mode="zeros", align_corners=False
        )
        sampling_value_list.append(sampling_value_l_)
    # (batch_size, num_queries, num_heads, num_levels, num_points)
    # -> (batch_size, num_heads, num_queries, num_levels, num_points)
    # -> (batch_size, num_heads, 1, num_queries, num_levels*num_points)
    attention_weights = attention_weights.transpose(1, 2).reshape(
        batch_size * num_heads, 1, num_queries, num_levels * num_points
    )
    output = (
        (torch.stack(sampling_value_list, dim=-2).flatten(-2) * attention_weights)
        .sum(-1)
        .view(batch_size, num_heads * hidden_dim, num_queries)
    )
    return output.transpose(1, 2).contiguous()


# Copied from transformers.models.deformable_detr.modeling_deformable_detr.DeformableDetrMultiscaleDeformableAttention with DeformableDetr->GroundingDino, Deformable DETR->Grounding DINO
class GroundingDinoMultiscaleDeformableAttention(nn.Module):
    """
    Multiscale deformable attention as proposed in Deformable DETR.
    """

    def __init__(self, config: GroundingDinoConfig, num_heads: int, n_points: int):
        super().__init__()

        kernel_loaded = MultiScaleDeformableAttention is not None
        if is_torch_cuda_available() and is_ninja_available() and not kernel_loaded:
            try:
                load_cuda_kernels()
            except Exception as e:
                logger.warning(f"Could not load the custom kernel for multi-scale deformable attention: {e}")

        if config.d_model % num_heads != 0:
            raise ValueError(
                f"embed_dim (d_model) must be divisible by num_heads, but got {config.d_model} and {num_heads}"
            )
        dim_per_head = config.d_model // num_heads
        # check if dim_per_head is power of 2
        if not ((dim_per_head & (dim_per_head - 1) == 0) and dim_per_head != 0):
            warnings.warn(
                "You'd better set embed_dim (d_model) in GroundingDinoMultiscaleDeformableAttention to make the"
                " dimension of each attention head a power of 2 which is more efficient in the authors' CUDA"
                " implementation."
            )

        self.im2col_step = 64

        self.d_model = config.d_model
        self.n_levels = config.num_feature_levels
        self.n_heads = num_heads
        self.n_points = n_points

        self.sampling_offsets = nn.Linear(config.d_model, num_heads * self.n_levels * n_points * 2)
        self.attention_weights = nn.Linear(config.d_model, num_heads * self.n_levels * n_points)
        self.value_proj = nn.Linear(config.d_model, config.d_model)
        self.output_proj = nn.Linear(config.d_model, config.d_model)

        self.disable_custom_kernels = config.disable_custom_kernels

        self._reset_parameters()

    def _reset_parameters(self):
        nn.init.constant_(self.sampling_offsets.weight.data, 0.0)
        default_dtype = torch.get_default_dtype()
        thetas = torch.arange(self.n_heads, dtype=torch.int64).to(default_dtype) * (2.0 * math.pi / self.n_heads)
        grid_init = torch.stack([thetas.cos(), thetas.sin()], -1)
        grid_init = (
            (grid_init / grid_init.abs().max(-1, keepdim=True)[0])
            .view(self.n_heads, 1, 1, 2)
            .repeat(1, self.n_levels, self.n_points, 1)
        )
        for i in range(self.n_points):
            grid_init[:, :, i, :] *= i + 1
        with torch.no_grad():
            self.sampling_offsets.bias = nn.Parameter(grid_init.view(-1))
        nn.init.constant_(self.attention_weights.weight.data, 0.0)
        nn.init.constant_(self.attention_weights.bias.data, 0.0)
        nn.init.xavier_uniform_(self.value_proj.weight.data)
        nn.init.constant_(self.value_proj.bias.data, 0.0)
        nn.init.xavier_uniform_(self.output_proj.weight.data)
        nn.init.constant_(self.output_proj.bias.data, 0.0)

    def with_pos_embed(self, tensor: torch.Tensor, position_embeddings: Optional[Tensor]):
        return tensor if position_embeddings is None else tensor + position_embeddings

    def forward(
        self,
        hidden_states: torch.Tensor,
        attention_mask: Optional[torch.Tensor] = None,
        encoder_hidden_states=None,
        encoder_attention_mask=None,
        position_embeddings: Optional[torch.Tensor] = None,
        reference_points=None,
        spatial_shapes=None,
        level_start_index=None,
        output_attentions: bool = False,
    ):
        # add position embeddings to the hidden states before projecting to queries and keys
        if position_embeddings is not None:
            hidden_states = self.with_pos_embed(hidden_states, position_embeddings)

        batch_size, num_queries, _ = hidden_states.shape
        batch_size, sequence_length, _ = encoder_hidden_states.shape
        if (spatial_shapes[:, 0] * spatial_shapes[:, 1]).sum() != sequence_length:
            raise ValueError(
                "Make sure to align the spatial shapes with the sequence length of the encoder hidden states"
            )

        value = self.value_proj(encoder_hidden_states)
        if attention_mask is not None:
            # we invert the attention_mask
            value = value.masked_fill(~attention_mask[..., None], float(0))
        value = value.view(batch_size, sequence_length, self.n_heads, self.d_model // self.n_heads)
        sampling_offsets = self.sampling_offsets(hidden_states).view(
            batch_size, num_queries, self.n_heads, self.n_levels, self.n_points, 2
        )
        attention_weights = self.attention_weights(hidden_states).view(
            batch_size, num_queries, self.n_heads, self.n_levels * self.n_points
        )
        attention_weights = F.softmax(attention_weights, -1).view(
            batch_size, num_queries, self.n_heads, self.n_levels, self.n_points
        )
        # batch_size, num_queries, n_heads, n_levels, n_points, 2
        num_coordinates = reference_points.shape[-1]
        if num_coordinates == 2:
            offset_normalizer = torch.stack([spatial_shapes[..., 1], spatial_shapes[..., 0]], -1)
            sampling_locations = (
                reference_points[:, :, None, :, None, :]
                + sampling_offsets / offset_normalizer[None, None, None, :, None, :]
            )
        elif num_coordinates == 4:
            sampling_locations = (
                reference_points[:, :, None, :, None, :2]
                + sampling_offsets / self.n_points * reference_points[:, :, None, :, None, 2:] * 0.5
            )
        else:
            raise ValueError(f"Last dim of reference_points must be 2 or 4, but got {reference_points.shape[-1]}")

        if self.disable_custom_kernels:
            # PyTorch implementation
            output = multi_scale_deformable_attention(value, spatial_shapes, sampling_locations, attention_weights)
        else:
            try:
                # custom kernel
                output = MultiScaleDeformableAttentionFunction.apply(
                    value,
                    spatial_shapes,
                    level_start_index,
                    sampling_locations,
                    attention_weights,
                    self.im2col_step,
                )
            except Exception:
                # PyTorch implementation
                output = multi_scale_deformable_attention(value, spatial_shapes, sampling_locations, attention_weights)
        output = self.output_proj(output)

        return output, attention_weights


class GroundingDinoTextEnhancerLayer(nn.Module):
    """Vanilla Transformer with text embeddings as input"""

    def __init__(self, config):
        super().__init__()
        self.self_attn = GroundingDinoMultiheadAttention(
            config, num_attention_heads=config.encoder_attention_heads // 2
        )

        # Implementation of Feedforward model
        self.fc1 = nn.Linear(config.d_model, config.encoder_ffn_dim // 2)
        self.fc2 = nn.Linear(config.encoder_ffn_dim // 2, config.d_model)

        self.layer_norm_before = nn.LayerNorm(config.d_model, config.layer_norm_eps)
        self.layer_norm_after = nn.LayerNorm(config.d_model, config.layer_norm_eps)

        self.activation = ACT2FN[config.activation_function]
        self.num_heads = config.encoder_attention_heads // 2
        self.dropout = config.text_enhancer_dropout

    def with_pos_embed(self, hidden_state: Tensor, position_embeddings: Optional[Tensor]):
        return hidden_state if position_embeddings is None else hidden_state + position_embeddings

    def forward(
        self,
        hidden_states: torch.FloatTensor,
        attention_masks: Optional[torch.BoolTensor] = None,
        position_embeddings: Optional[torch.FloatTensor] = None,
    ) -> Tuple[torch.FloatTensor, torch.FloatTensor]:
        """Text self-attention to enhance projection of text features generated by
        the text encoder (AutoModel based on text_config) within GroundingDinoEncoderLayer

        Args:
            hidden_states (`torch.FloatTensor` of shape `(batch_size, sequence_length, hidden_dim)`):
                Text features generated by the text encoder.
            attention_masks (`torch.BoolTensor`, *optional*):
                Attention mask for text self-attention. False for real tokens and True for padding tokens.
            position_embeddings (`torch.FloatTensor`, *optional*):
                Position embeddings to be added to the hidden states.

        Returns:
            `tuple(torch.FloatTensor)` comprising two elements:
            - **hidden_states** (`torch.FloatTensor` of shape `(batch_size, sequence_length, hidden_size)`) --
                Output of the text self-attention layer.
            - **attention_weights** (`torch.FloatTensor` of shape `(batch_size, num_heads, sequence_length,
              sequence_length)`) --
                Attention weights of the text self-attention layer.
        """

        # repeat attn mask
        if attention_masks.dim() == 3 and attention_masks.shape[0] == hidden_states.shape[0]:
            # batch_size, num_queries, num_keys
            attention_masks = attention_masks[:, None, :, :]
            attention_masks = attention_masks.repeat(1, self.num_heads, 1, 1)

            dtype = hidden_states.dtype
            attention_masks = attention_masks.to(dtype=dtype)  # fp16 compatibility
            attention_masks = (1.0 - attention_masks) * torch.finfo(dtype).min

        queries = keys = self.with_pos_embed(hidden_states, position_embeddings)
        attention_output, attention_weights = self.self_attn(
            queries=queries,
            keys=keys,
            values=hidden_states,
            attention_mask=attention_masks,
            output_attentions=True,
        )
        attention_output = nn.functional.dropout(attention_output, p=self.dropout, training=self.training)
        hidden_states = hidden_states + attention_output
        hidden_states = self.layer_norm_before(hidden_states)

        residual = hidden_states
        hidden_states = self.activation(self.fc1(hidden_states))
        hidden_states = nn.functional.dropout(hidden_states, p=self.dropout, training=self.training)
        hidden_states = self.fc2(hidden_states)
        hidden_states = nn.functional.dropout(hidden_states, p=self.dropout, training=self.training)
        hidden_states = hidden_states + residual
        hidden_states = self.layer_norm_after(hidden_states)

        return hidden_states, attention_weights


class GroundingDinoBiMultiHeadAttention(nn.Module):
    def __init__(self, config):
        super().__init__()

        vision_dim = text_dim = config.d_model
        embed_dim = config.encoder_ffn_dim // 2
        num_heads = config.encoder_attention_heads // 2
        dropout = config.fusion_dropout

        self.embed_dim = embed_dim
        self.num_heads = num_heads
        self.head_dim = embed_dim // num_heads
        self.vision_dim = vision_dim
        self.text_dim = text_dim

        if self.head_dim * self.num_heads != self.embed_dim:
            raise ValueError(
                f"`embed_dim` must be divisible by `num_heads` (got `embed_dim`: {self.embed_dim} and `num_heads`: {self.num_heads})."
            )
        self.scale = self.head_dim ** (-0.5)
        self.dropout = dropout

        self.vision_proj = nn.Linear(self.vision_dim, self.embed_dim)
        self.text_proj = nn.Linear(self.text_dim, self.embed_dim)
        self.values_vision_proj = nn.Linear(self.vision_dim, self.embed_dim)
        self.values_text_proj = nn.Linear(self.text_dim, self.embed_dim)

        self.out_vision_proj = nn.Linear(self.embed_dim, self.vision_dim)
        self.out_text_proj = nn.Linear(self.embed_dim, self.text_dim)

    def _reshape(self, tensor: torch.Tensor, seq_len: int, batch_size: int):
        return tensor.view(batch_size, seq_len, self.num_heads, self.head_dim).transpose(1, 2).contiguous()

    def forward(
        self,
        vision_features: torch.FloatTensor,
        text_features: torch.FloatTensor,
        vision_attention_mask: Optional[torch.BoolTensor] = None,
        text_attention_mask: Optional[torch.BoolTensor] = None,
    ) -> Tuple[Tuple[torch.FloatTensor, torch.FloatTensor], Tuple[torch.FloatTensor, torch.FloatTensor]]:
        """Image-to-text and text-to-image cross-attention

        Args:
            vision_features (`torch.FloatTensor` of shape `(batch_size, vision_sequence_length, hidden_dim)`):
                Projected flattened image features generated by the vision backbone.
            text_features (`torch.FloatTensor` of shape `(batch_size, text_sequence_length, hidden_dim)`):
                Projected text features generated by the text encoder.
            vision_attention_mask (`torch.BoolTensor`, **optional**):
                Attention mask for image-to-text cross-attention. False for real tokens and True for padding tokens.
            text_attention_mask (`torch.BoolTensor`, **optional**):
                Attention mask for text-to-image cross-attention. False for real tokens and True for padding tokens.

        Returns:
            `tuple(tuple(torch.FloatTensor), tuple(torch.FloatTensor))` where each inner tuple comprises an attention
            output and weights:
            - **vision_attn_output** (`torch.FloatTensor` of shape `(batch_size, vision_sequence_length, hidden_din)`)
              --
                Output of the image-to-text cross-attention layer.
            - **vision_attn_weights** (`torch.FloatTensor` of shape `(batch_size, num_heads, vision_sequence_length,
              vision_sequence_length)`) --
                Attention weights of the image-to-text cross-attention layer.
            - **text_attn_output** (`torch.FloatTensor` of shape `(batch_size, text_sequence_length, hidden_dim)`) --
                Output of the text-to-image cross-attention layer.
            - **text_attn_weights** (`torch.FloatTensor` of shape `(batch_size, num_heads, text_sequence_length,
              text_sequence_length)`) --
                Attention weights of the text-to-image cross-attention layer.
        """
        batch_size, tgt_len, _ = vision_features.size()

        vision_query_states = self.vision_proj(vision_features) * self.scale
        vision_query_states = self._reshape(vision_query_states, tgt_len, batch_size)

        text_key_states = self.text_proj(text_features)
        text_key_states = self._reshape(text_key_states, -1, batch_size)

        vision_value_states = self.values_vision_proj(vision_features)
        vision_value_states = self._reshape(vision_value_states, -1, batch_size)

        text_value_states = self.values_text_proj(text_features)
        text_value_states = self._reshape(text_value_states, -1, batch_size)

        proj_shape = (batch_size * self.num_heads, -1, self.head_dim)

        vision_query_states = vision_query_states.view(*proj_shape)
        text_key_states = text_key_states.view(*proj_shape)
        vision_value_states = vision_value_states.view(*proj_shape)
        text_value_states = text_value_states.view(*proj_shape)

        src_len = text_key_states.size(1)
        attn_weights = torch.bmm(vision_query_states, text_key_states.transpose(1, 2))  # bs*nhead, nimg, ntxt

        if attn_weights.size() != (batch_size * self.num_heads, tgt_len, src_len):
            raise ValueError(
                f"Attention weights should be of size {(batch_size * self.num_heads, tgt_len, src_len)}, but is {attn_weights.size()}"
            )

        attn_weights = attn_weights - attn_weights.max()
        # Do not increase -50000/50000, data type half has quite limited range
        attn_weights = torch.clamp(attn_weights, min=-50000, max=50000)

        attn_weights_transposed = attn_weights.transpose(1, 2)
        text_attn_weights = attn_weights_transposed - torch.max(attn_weights_transposed, dim=-1, keepdim=True)[0]

        # Do not increase -50000/50000, data type half has quite limited range
        text_attn_weights = torch.clamp(text_attn_weights, min=-50000, max=50000)

        # mask vision for language
        if vision_attention_mask is not None:
            vision_attention_mask = (
                vision_attention_mask[:, None, None, :].repeat(1, self.num_heads, 1, 1).flatten(0, 1)
            )
            text_attn_weights.masked_fill_(vision_attention_mask, float("-inf"))

        text_attn_weights = text_attn_weights.softmax(dim=-1)

        # mask language for vision
        if text_attention_mask is not None:
            text_attention_mask = text_attention_mask[:, None, None, :].repeat(1, self.num_heads, 1, 1).flatten(0, 1)
            attn_weights.masked_fill_(text_attention_mask, float("-inf"))
        vision_attn_weights = attn_weights.softmax(dim=-1)

        vision_attn_probs = F.dropout(vision_attn_weights, p=self.dropout, training=self.training)
        text_attn_probs = F.dropout(text_attn_weights, p=self.dropout, training=self.training)

        vision_attn_output = torch.bmm(vision_attn_probs, text_value_states)
        text_attn_output = torch.bmm(text_attn_probs, vision_value_states)

        if vision_attn_output.size() != (batch_size * self.num_heads, tgt_len, self.head_dim):
            raise ValueError(
                f"`vision_attn_output` should be of size {(batch_size, self.num_heads, tgt_len, self.head_dim)}, but is {vision_attn_output.size()}"
            )

        if text_attn_output.size() != (batch_size * self.num_heads, src_len, self.head_dim):
            raise ValueError(
                f"`text_attn_output` should be of size {(batch_size, self.num_heads, src_len, self.head_dim)}, but is {text_attn_output.size()}"
            )

        vision_attn_output = vision_attn_output.view(batch_size, self.num_heads, tgt_len, self.head_dim)
        vision_attn_output = vision_attn_output.transpose(1, 2)
        vision_attn_output = vision_attn_output.reshape(batch_size, tgt_len, self.embed_dim)

        text_attn_output = text_attn_output.view(batch_size, self.num_heads, src_len, self.head_dim)
        text_attn_output = text_attn_output.transpose(1, 2)
        text_attn_output = text_attn_output.reshape(batch_size, src_len, self.embed_dim)

        vision_attn_output = self.out_vision_proj(vision_attn_output)
        text_attn_output = self.out_text_proj(text_attn_output)

        return (vision_attn_output, vision_attn_weights), (text_attn_output, text_attn_weights)


# Copied from transformers.models.beit.modeling_beit.drop_path
def drop_path(input: torch.Tensor, drop_prob: float = 0.0, training: bool = False) -> torch.Tensor:
    """
    Drop paths (Stochastic Depth) per sample (when applied in main path of residual blocks).

    Comment by Ross Wightman: This is the same as the DropConnect impl I created for EfficientNet, etc networks,
    however, the original name is misleading as 'Drop Connect' is a different form of dropout in a separate paper...
    See discussion: https://github.com/tensorflow/tpu/issues/494#issuecomment-532968956 ... I've opted for changing the
    layer and argument names to 'drop path' rather than mix DropConnect as a layer name and use 'survival rate' as the
    argument.
    """
    if drop_prob == 0.0 or not training:
        return input
    keep_prob = 1 - drop_prob
    shape = (input.shape[0],) + (1,) * (input.ndim - 1)  # work with diff dim tensors, not just 2D ConvNets
    random_tensor = keep_prob + torch.rand(shape, dtype=input.dtype, device=input.device)
    random_tensor.floor_()  # binarize
    output = input.div(keep_prob) * random_tensor
    return output


# Copied from transformers.models.beit.modeling_beit.BeitDropPath with Beit->GroundingDino
class GroundingDinoDropPath(nn.Module):
    """Drop paths (Stochastic Depth) per sample (when applied in main path of residual blocks)."""

    def __init__(self, drop_prob: Optional[float] = None) -> None:
        super().__init__()
        self.drop_prob = drop_prob

    def forward(self, hidden_states: torch.Tensor) -> torch.Tensor:
        return drop_path(hidden_states, self.drop_prob, self.training)

    def extra_repr(self) -> str:
        return "p={}".format(self.drop_prob)


class GroundingDinoFusionLayer(nn.Module):
    def __init__(self, config):
        super().__init__()
        drop_path = config.fusion_droppath

        # pre layer norm
        self.layer_norm_vision = nn.LayerNorm(config.d_model, config.layer_norm_eps)
        self.layer_norm_text = nn.LayerNorm(config.d_model, config.layer_norm_eps)
        self.attn = GroundingDinoBiMultiHeadAttention(config)

        # add layer scale for training stability
        self.drop_path = GroundingDinoDropPath(drop_path) if drop_path > 0.0 else nn.Identity()
        init_values = 1e-4
        self.vision_param = nn.Parameter(init_values * torch.ones((config.d_model)), requires_grad=True)
        self.text_param = nn.Parameter(init_values * torch.ones((config.d_model)), requires_grad=True)

    def forward(
        self,
        vision_features: torch.FloatTensor,
        text_features: torch.FloatTensor,
        attention_mask_vision: Optional[torch.BoolTensor] = None,
        attention_mask_text: Optional[torch.BoolTensor] = None,
    ) -> Tuple[Tuple[torch.FloatTensor, torch.FloatTensor], Tuple[torch.FloatTensor, torch.FloatTensor]]:
        """Image and text features fusion

        Args:
            vision_features (`torch.FloatTensor` of shape `(batch_size, vision_sequence_length, hidden_dim)`):
                Projected flattened image features generated by the vision backbone.
            text_features (`torch.FloatTensor` of shape `(batch_size, text_sequence_length, hidden_dim)`):
                Projected text features generated by the text encoder.
            attention_mask_vision (`torch.BoolTensor`, **optional**):
                Attention mask for image-to-text cross-attention. False for real tokens and True for padding tokens.
            attention_mask_text (`torch.BoolTensor`, **optional**):
                Attention mask for text-to-image cross-attention. False for real tokens and True for padding tokens.

        Returns:
            `tuple(tuple(torch.FloatTensor), tuple(torch.FloatTensor))` where each inner tuple comprises an enhanced
            feature and attention output and weights:
            - **vision_features** (`torch.FloatTensor` of shape `(batch_size, vision_sequence_length, vision_dim)`) --
                Updated vision features with attention output from image-to-text cross-attention layer.
            - **vision_attn_weights** (`torch.FloatTensor` of shape `(batch_size, num_heads, vision_sequence_length,
              vision_sequence_length)`) --
                Attention weights of the image-to-text cross-attention layer.
            - **text_features** (`torch.FloatTensor` of shape `(batch_size, text_sequence_length, text_dim)`) --
                Updated text features with attention output from text-to-image cross-attention layer.
            - **text_attn_weights** (`torch.FloatTensor` of shape `(batch_size, num_heads, text_sequence_length,
              text_sequence_length)`) --
                Attention weights of the text-to-image cross-attention layer.
        """
        vision_features = self.layer_norm_vision(vision_features)
        text_features = self.layer_norm_text(text_features)
        (delta_v, vision_attn), (delta_t, text_attn) = self.attn(
            vision_features,
            text_features,
            vision_attention_mask=attention_mask_vision,
            text_attention_mask=attention_mask_text,
        )
        vision_features = vision_features + self.drop_path(self.vision_param * delta_v)
        text_features = text_features + self.drop_path(self.text_param * delta_t)

        return (vision_features, vision_attn), (text_features, text_attn)


class GroundingDinoDeformableLayer(nn.Module):
    def __init__(self, config: GroundingDinoConfig):
        super().__init__()
        self.embed_dim = config.d_model
        self.self_attn = GroundingDinoMultiscaleDeformableAttention(
            config, num_heads=config.encoder_attention_heads, n_points=config.encoder_n_points
        )
        self.self_attn_layer_norm = nn.LayerNorm(self.embed_dim, config.layer_norm_eps)
        self.dropout = config.dropout
        self.activation_fn = ACT2FN[config.activation_function]
        self.activation_dropout = config.activation_dropout
        self.fc1 = nn.Linear(self.embed_dim, config.encoder_ffn_dim)
        self.fc2 = nn.Linear(config.encoder_ffn_dim, self.embed_dim)
        self.final_layer_norm = nn.LayerNorm(self.embed_dim, config.layer_norm_eps)

    def forward(
        self,
        hidden_states: torch.Tensor,
        attention_mask: torch.Tensor,
        position_embeddings: torch.Tensor = None,
        reference_points=None,
        spatial_shapes=None,
        level_start_index=None,
        output_attentions: bool = False,
    ):
        """
        Args:
            hidden_states (`torch.FloatTensor` of shape `(batch_size, sequence_length, hidden_size)`):
                Input to the layer.
            attention_mask (`torch.FloatTensor` of shape `(batch_size, sequence_length)`):
                Attention mask.
            position_embeddings (`torch.FloatTensor`, *optional*):
                Position embeddings, to be added to `hidden_states`.
            reference_points (`torch.FloatTensor`, *optional*):
                Reference points.
            spatial_shapes (`torch.LongTensor`, *optional*):
                Spatial shapes of the backbone feature maps.
            level_start_index (`torch.LongTensor`, *optional*):
                Level start index.
            output_attentions (`bool`, *optional*):
                Whether or not to return the attentions tensors of all attention layers. See `attentions` under
                returned tensors for more detail.
        """
        residual = hidden_states

        # Apply Multi-scale Deformable Attention Module on the multi-scale feature maps.
        hidden_states, attn_weights = self.self_attn(
            hidden_states=hidden_states,
            attention_mask=attention_mask,
            encoder_hidden_states=hidden_states,
            encoder_attention_mask=attention_mask,
            position_embeddings=position_embeddings,
            reference_points=reference_points,
            spatial_shapes=spatial_shapes,
            level_start_index=level_start_index,
            output_attentions=output_attentions,
        )

        hidden_states = nn.functional.dropout(hidden_states, p=self.dropout, training=self.training)
        hidden_states = residual + hidden_states
        hidden_states = self.self_attn_layer_norm(hidden_states)

        residual = hidden_states
        hidden_states = self.activation_fn(self.fc1(hidden_states))
        hidden_states = nn.functional.dropout(hidden_states, p=self.activation_dropout, training=self.training)

        hidden_states = self.fc2(hidden_states)
        hidden_states = nn.functional.dropout(hidden_states, p=self.dropout, training=self.training)

        hidden_states = residual + hidden_states
        hidden_states = self.final_layer_norm(hidden_states)

        if self.training:
            if torch.isinf(hidden_states).any() or torch.isnan(hidden_states).any():
                clamp_value = torch.finfo(hidden_states.dtype).max - 1000
                hidden_states = torch.clamp(hidden_states, min=-clamp_value, max=clamp_value)

        return hidden_states, attn_weights


# Based on https://github.com/IDEA-Research/GroundingDINO/blob/2b62f419c292ca9c518daae55512fabc3fead4a4/groundingdino/models/GroundingDINO/utils.py#L24
def get_sine_pos_embed(
    pos_tensor: torch.Tensor, num_pos_feats: int = 128, temperature: int = 10000, exchange_xy: bool = True
) -> Tensor:
    """
    Generate sine position embeddings from a position tensor.

    Args:
        pos_tensor (torch.Tensor):
            Tensor containing positions. Shape: [..., n].
        num_pos_feats (`int`, *optional*, defaults to 128):
            Projected shape for each float in the tensor.
        temperature (`int`, *optional*, defaults to 10000):
            Temperature in the sine/cosine function.
        exchange_xy (`bool`, *optional*, defaults to `True`):
            Exchange pos x and pos y. For example, input tensor is [x,y], the results will be [pos(y), pos(x)].

    Returns:
        position_embeddings (torch.Tensor): shape: [..., n * hidden_size].
    """
    scale = 2 * math.pi
    dim_t = torch.arange(num_pos_feats, dtype=torch.float32, device=pos_tensor.device)
    dim_t = temperature ** (2 * torch.div(dim_t, 2, rounding_mode="floor") / num_pos_feats)

    def sine_func(x: torch.Tensor):
        sin_x = x * scale / dim_t
        sin_x = torch.stack((sin_x[..., 0::2].sin(), sin_x[..., 1::2].cos()), dim=3).flatten(2)
        return sin_x

    pos_tensor = pos_tensor.split([1] * pos_tensor.shape[-1], dim=-1)
    position_embeddings = [sine_func(x) for x in pos_tensor]
    if exchange_xy:
        position_embeddings[0], position_embeddings[1] = position_embeddings[1], position_embeddings[0]
    position_embeddings = torch.cat(position_embeddings, dim=-1)
    return position_embeddings


class GroundingDinoEncoderLayer(nn.Module):
    def __init__(self, config) -> None:
        super().__init__()

        self.d_model = config.d_model

        self.text_enhancer_layer = GroundingDinoTextEnhancerLayer(config)
        self.fusion_layer = GroundingDinoFusionLayer(config)
        self.deformable_layer = GroundingDinoDeformableLayer(config)

    def get_text_position_embeddings(
        self,
        text_features: Tensor,
        text_position_embedding: Optional[torch.Tensor],
        text_position_ids: Optional[torch.Tensor],
    ) -> Tensor:
        batch_size, seq_length, _ = text_features.shape
        if text_position_embedding is None and text_position_ids is None:
            text_position_embedding = torch.arange(seq_length, device=text_features.device)
            text_position_embedding = text_position_embedding.float()
            text_position_embedding = text_position_embedding.unsqueeze(0).unsqueeze(-1)
            text_position_embedding = text_position_embedding.repeat(batch_size, 1, 1)
            text_position_embedding = get_sine_pos_embed(
                text_position_embedding, num_pos_feats=self.d_model, exchange_xy=False
            )
        if text_position_ids is not None:
            text_position_embedding = get_sine_pos_embed(
                text_position_ids[..., None], num_pos_feats=self.d_model, exchange_xy=False
            )

        return text_position_embedding

    def forward(
        self,
        vision_features: Tensor,
        vision_position_embedding: Tensor,
        spatial_shapes: Tensor,
        level_start_index: Tensor,
        key_padding_mask: Tensor,
        reference_points: Tensor,
        text_features: Optional[Tensor] = None,
        text_attention_mask: Optional[Tensor] = None,
        text_position_embedding: Optional[Tensor] = None,
        text_self_attention_masks: Optional[Tensor] = None,
        text_position_ids: Optional[Tensor] = None,
    ):
        text_position_embedding = self.get_text_position_embeddings(
            text_features, text_position_embedding, text_position_ids
        )

        (vision_features, vision_fused_attn), (text_features, text_fused_attn) = self.fusion_layer(
            vision_features=vision_features,
            text_features=text_features,
            attention_mask_vision=key_padding_mask,
            attention_mask_text=text_attention_mask,
        )

        (text_features, text_enhanced_attn) = self.text_enhancer_layer(
            hidden_states=text_features,
            attention_masks=~text_self_attention_masks,  # note we use ~ for mask here
            position_embeddings=(text_position_embedding if text_position_embedding is not None else None),
        )

        (vision_features, vision_deformable_attn) = self.deformable_layer(
            hidden_states=vision_features,
            attention_mask=~key_padding_mask,
            position_embeddings=vision_position_embedding,
            reference_points=reference_points,
            spatial_shapes=spatial_shapes,
            level_start_index=level_start_index,
        )

        return (
            (vision_features, text_features),
            (vision_fused_attn, text_fused_attn, text_enhanced_attn, vision_deformable_attn),
        )


class GroundingDinoMultiheadAttention(nn.Module):
    """Equivalent implementation of nn.MultiheadAttention with `batch_first=True`."""

    def __init__(self, config, num_attention_heads=None):
        super().__init__()
        if config.hidden_size % num_attention_heads != 0 and not hasattr(config, "embedding_size"):
            raise ValueError(
                f"The hidden size ({config.hidden_size}) is not a multiple of the number of attention "
                f"heads ({num_attention_heads})"
            )

        self.num_attention_heads = num_attention_heads
        self.attention_head_size = int(config.hidden_size / num_attention_heads)
        self.all_head_size = self.num_attention_heads * self.attention_head_size

        self.query = nn.Linear(config.hidden_size, self.all_head_size)
        self.key = nn.Linear(config.hidden_size, self.all_head_size)
        self.value = nn.Linear(config.hidden_size, self.all_head_size)

        self.out_proj = nn.Linear(config.hidden_size, config.hidden_size)

        self.dropout = nn.Dropout(config.attention_dropout)

    def transpose_for_scores(self, x: torch.Tensor) -> torch.Tensor:
        new_x_shape = x.size()[:-1] + (self.num_attention_heads, self.attention_head_size)
        x = x.view(new_x_shape)
        return x.permute(0, 2, 1, 3)

    def forward(
        self,
        queries: torch.Tensor,
        keys: torch.Tensor,
        values: torch.Tensor,
        attention_mask: Optional[torch.FloatTensor] = None,
        output_attentions: Optional[bool] = False,
    ) -> Tuple[torch.Tensor]:
        query_layer = self.transpose_for_scores(self.query(queries))
        key_layer = self.transpose_for_scores(self.key(keys))
        value_layer = self.transpose_for_scores(self.value(values))

        # Take the dot product between "query" and "key" to get the raw attention scores.
        attention_scores = torch.matmul(query_layer, key_layer.transpose(-1, -2))

        attention_scores = attention_scores / math.sqrt(self.attention_head_size)
        if attention_mask is not None:
            # Apply the attention mask is (precomputed for all layers in GroundingDinoModel forward() function)
            attention_scores = attention_scores + attention_mask

        # Normalize the attention scores to probabilities.
        attention_probs = nn.functional.softmax(attention_scores, dim=-1)

        # This is actually dropping out entire tokens to attend to, which might
        # seem a bit unusual, but is taken from the original Transformer paper.
        attention_probs = self.dropout(attention_probs)

        context_layer = torch.matmul(attention_probs, value_layer)

        context_layer = context_layer.permute(0, 2, 1, 3).contiguous()
        new_context_layer_shape = context_layer.size()[:-2] + (self.all_head_size,)
        context_layer = context_layer.view(new_context_layer_shape)

        context_layer = self.out_proj(context_layer)

        outputs = (context_layer, attention_probs) if output_attentions else (context_layer,)

        return outputs


class GroundingDinoDecoderLayer(nn.Module):
    def __init__(self, config: GroundingDinoConfig):
        super().__init__()
        self.embed_dim = config.d_model

        # self-attention
        self.self_attn = GroundingDinoMultiheadAttention(config, num_attention_heads=config.decoder_attention_heads)

        self.dropout = config.dropout
        self.activation_fn = ACT2FN[config.activation_function]
        self.activation_dropout = config.activation_dropout

        self.self_attn_layer_norm = nn.LayerNorm(self.embed_dim, config.layer_norm_eps)
        # cross-attention text
        self.encoder_attn_text = GroundingDinoMultiheadAttention(
            config, num_attention_heads=config.decoder_attention_heads
        )
        self.encoder_attn_text_layer_norm = nn.LayerNorm(self.embed_dim, config.layer_norm_eps)
        # cross-attention
        self.encoder_attn = GroundingDinoMultiscaleDeformableAttention(
            config,
            num_heads=config.decoder_attention_heads,
            n_points=config.decoder_n_points,
        )
        self.encoder_attn_layer_norm = nn.LayerNorm(self.embed_dim, config.layer_norm_eps)
        # feedforward neural networks
        self.fc1 = nn.Linear(self.embed_dim, config.decoder_ffn_dim)
        self.fc2 = nn.Linear(config.decoder_ffn_dim, self.embed_dim)
        self.final_layer_norm = nn.LayerNorm(self.embed_dim, config.layer_norm_eps)

    def with_pos_embed(self, tensor: torch.Tensor, position_embeddings: Optional[Tensor]):
        return tensor if position_embeddings is None else tensor + position_embeddings

    def forward(
        self,
        hidden_states: torch.Tensor,
        position_embeddings: Optional[torch.Tensor] = None,
        reference_points=None,
        spatial_shapes=None,
        level_start_index=None,
        vision_encoder_hidden_states: Optional[torch.Tensor] = None,
        vision_encoder_attention_mask: Optional[torch.Tensor] = None,
        text_encoder_hidden_states: Optional[torch.Tensor] = None,
        text_encoder_attention_mask: Optional[torch.Tensor] = None,
        self_attn_mask: Optional[torch.Tensor] = None,
        output_attentions: Optional[bool] = False,
    ):
        residual = hidden_states

        # Self Attention
        queries = keys = self.with_pos_embed(hidden_states, position_embeddings)
        hidden_states, self_attn_weights = self.self_attn(
            queries=queries,
            keys=keys,
            values=hidden_states,
            attention_mask=self_attn_mask,
            output_attentions=True,
        )

        hidden_states = nn.functional.dropout(hidden_states, p=self.dropout, training=self.training)
        hidden_states = residual + hidden_states
        hidden_states = self.self_attn_layer_norm(hidden_states)

        second_residual = hidden_states

        # Cross-Attention Text
        queries = self.with_pos_embed(hidden_states, position_embeddings)
        hidden_states, text_cross_attn_weights = self.encoder_attn_text(
            queries=queries,
            keys=text_encoder_hidden_states,
            values=text_encoder_hidden_states,
            attention_mask=text_encoder_attention_mask,
            output_attentions=True,
        )

        hidden_states = nn.functional.dropout(hidden_states, p=self.dropout, training=self.training)
        hidden_states = second_residual + hidden_states
        hidden_states = self.encoder_attn_text_layer_norm(hidden_states)

        third_residual = hidden_states

        # Cross-Attention
        cross_attn_weights = None
        hidden_states, cross_attn_weights = self.encoder_attn(
            hidden_states=hidden_states,
            attention_mask=vision_encoder_attention_mask,
            encoder_hidden_states=vision_encoder_hidden_states,
            encoder_attention_mask=vision_encoder_attention_mask,
            position_embeddings=position_embeddings,
            reference_points=reference_points,
            spatial_shapes=spatial_shapes,
            level_start_index=level_start_index,
            output_attentions=output_attentions,
        )

        hidden_states = nn.functional.dropout(hidden_states, p=self.dropout, training=self.training)
        hidden_states = third_residual + hidden_states
        hidden_states = self.encoder_attn_layer_norm(hidden_states)

        # Fully Connected
        residual = hidden_states
        hidden_states = self.activation_fn(self.fc1(hidden_states))
        hidden_states = nn.functional.dropout(hidden_states, p=self.activation_dropout, training=self.training)
        hidden_states = self.fc2(hidden_states)
        hidden_states = nn.functional.dropout(hidden_states, p=self.dropout, training=self.training)
        hidden_states = residual + hidden_states
        hidden_states = self.final_layer_norm(hidden_states)

        outputs = (hidden_states,)

        if output_attentions:
            outputs += (self_attn_weights, text_cross_attn_weights, cross_attn_weights)

        return outputs


class GroundingDinoContrastiveEmbedding(nn.Module):
    def __init__(self, config):
        super().__init__()
        self.max_text_len = config.max_text_len

    def forward(
        self,
        vision_hidden_state: torch.FloatTensor,
        text_hidden_state: torch.FloatTensor,
        text_token_mask: torch.BoolTensor,
    ) -> torch.FloatTensor:
        output = vision_hidden_state @ text_hidden_state.transpose(-1, -2)
        output = output.masked_fill(~text_token_mask[:, None, :], float("-inf"))

        # padding to max_text_len
        new_output = torch.full((*output.shape[:-1], self.max_text_len), float("-inf"), device=output.device)
        new_output[..., : output.shape[-1]] = output

        return new_output


class GroundingDinoPreTrainedModel(PreTrainedModel):
    config_class = GroundingDinoConfig
    base_model_prefix = "model"
    main_input_name = "pixel_values"

    def _init_weights(self, module):
        std = self.config.init_std

        if isinstance(module, GroundingDinoLearnedPositionEmbedding):
            nn.init.uniform_(module.row_embeddings.weight)
            nn.init.uniform_(module.column_embeddings.weight)
        elif isinstance(module, GroundingDinoMultiscaleDeformableAttention):
            module._reset_parameters()
        elif isinstance(module, GroundingDinoBiMultiHeadAttention):
            nn.init.xavier_uniform_(module.vision_proj.weight)
            module.vision_proj.bias.data.fill_(0)
            nn.init.xavier_uniform_(module.text_proj.weight)
            module.text_proj.bias.data.fill_(0)
            nn.init.xavier_uniform_(module.values_vision_proj.weight)
            module.values_vision_proj.bias.data.fill_(0)
            nn.init.xavier_uniform_(module.values_text_proj.weight)
            module.values_text_proj.bias.data.fill_(0)
            nn.init.xavier_uniform_(module.out_vision_proj.weight)
            module.out_vision_proj.bias.data.fill_(0)
            nn.init.xavier_uniform_(module.out_text_proj.weight)
            module.out_text_proj.bias.data.fill_(0)
        elif isinstance(module, (GroundingDinoEncoderLayer, GroundingDinoDecoderLayer)):
            for p in module.parameters():
                if p.dim() > 1:
                    nn.init.normal_(p, mean=0.0, std=std)
        elif isinstance(module, (nn.Linear, nn.Conv2d, nn.BatchNorm2d)):
            # Slightly different from the TF version which uses truncated_normal for initialization
            # cf https://github.com/pytorch/pytorch/pull/5617
            module.weight.data.normal_(mean=0.0, std=std)
            if module.bias is not None:
                module.bias.data.zero_()
        elif isinstance(module, nn.Embedding):
            module.weight.data.normal_(mean=0.0, std=std)
            if module.padding_idx is not None:
                module.weight.data[module.padding_idx].zero_()
        elif isinstance(module, GroundingDinoMLPPredictionHead):
            nn.init.constant_(module.layers[-1].weight.data, 0)
            nn.init.constant_(module.layers[-1].bias.data, 0)

        if hasattr(module, "reference_points") and not self.config.two_stage:
            nn.init.xavier_uniform_(module.reference_points.weight.data, gain=1.0)
            nn.init.constant_(module.reference_points.bias.data, 0.0)
        if hasattr(module, "level_embed"):
            nn.init.normal_(module.level_embed)

    def _set_gradient_checkpointing(self, module, value=False):
        if isinstance(module, GroundingDinoDecoder):
            module.gradient_checkpointing = value


GROUNDING_DINO_START_DOCSTRING = r"""
    This model inherits from [`PreTrainedModel`]. Check the superclass documentation for the generic methods the
    library implements for all its model (such as downloading or saving, resizing the input embeddings, pruning heads
    etc.)

    This model is also a PyTorch [torch.nn.Module](https://pytorch.org/docs/stable/nn.html#torch.nn.Module) subclass.
    Use it as a regular PyTorch Module and refer to the PyTorch documentation for all matter related to general usage
    and behavior.

    Parameters:
        config ([`GroundingDinoConfig`]):
            Model configuration class with all the parameters of the model. Initializing with a config file does not
            load the weights associated with the model, only the configuration. Check out the
            [`~PreTrainedModel.from_pretrained`] method to load the model weights.
"""

GROUNDING_DINO_INPUTS_DOCSTRING = r"""
    Args:
        pixel_values (`torch.FloatTensor` of shape `(batch_size, num_channels, height, width)`):
            Pixel values. Padding will be ignored by default should you provide it.

            Pixel values can be obtained using [`AutoImageProcessor`]. See [`GroundingDinoImageProcessor.__call__`] for
            details.

        input_ids (`torch.LongTensor` of shape `(batch_size, text_sequence_length)`):
            Indices of input sequence tokens in the vocabulary. Padding will be ignored by default should you provide
            it.

            Indices can be obtained using [`AutoTokenizer`]. See [`BertTokenizer.__call__`] for details.

        token_type_ids (`torch.LongTensor` of shape `(batch_size, text_sequence_length)`, *optional*):
            Segment token indices to indicate first and second portions of the inputs. Indices are selected in `[0,
            1]`: 0 corresponds to a `sentence A` token, 1 corresponds to a `sentence B` token

            [What are token type IDs?](../glossary#token-type-ids)

        attention_mask (`torch.LongTensor` of shape `(batch_size, text_sequence_length)`, *optional*):
            Mask to avoid performing attention on padding token indices. Mask values selected in `[0, 1]`:

            - 1 for tokens that are real (i.e. **not masked**),
            - 0 for tokens that are padding (i.e. **masked**).

            [What are attention masks?](../glossary#attention-mask)

        pixel_mask (`torch.LongTensor` of shape `(batch_size, height, width)`, *optional*):
            Mask to avoid performing attention on padding pixel values. Mask values selected in `[0, 1]`:

            - 1 for pixels that are real (i.e. **not masked**),
            - 0 for pixels that are padding (i.e. **masked**).

            [What are attention masks?](../glossary#attention-mask)

        encoder_outputs (`tuple(tuple(torch.FloatTensor)`, *optional*):
            Tuple consists of (`last_hidden_state_vision`, *optional*: `last_hidden_state_text`, *optional*:
            `vision_hidden_states`, *optional*: `text_hidden_states`, *optional*: `attentions`)
            `last_hidden_state_vision` of shape `(batch_size, sequence_length, hidden_size)`, *optional*) is a sequence
            of hidden-states at the output of the last layer of the encoder. Used in the cross-attention of the
            decoder.
        output_attentions (`bool`, *optional*):
            Whether or not to return the attentions tensors of all attention layers. See `attentions` under returned
            tensors for more detail.
        output_hidden_states (`bool`, *optional*):
            Whether or not to return the hidden states of all layers. See `hidden_states` under returned tensors for
            more detail.
        return_dict (`bool`, *optional*):
            Whether or not to return a [`~file_utils.ModelOutput`] instead of a plain tuple.
"""


class GroundingDinoEncoder(GroundingDinoPreTrainedModel):
    """
    Transformer encoder consisting of *config.encoder_layers* deformable attention layers. Each layer is a
    [`GroundingDinoEncoderLayer`].

    The encoder updates the flattened multi-scale feature maps through multiple deformable attention layers.

    Args:
        config: GroundingDinoConfig
    """

    def __init__(self, config: GroundingDinoConfig):
        super().__init__(config)

        self.dropout = config.dropout
        self.layers = nn.ModuleList([GroundingDinoEncoderLayer(config) for _ in range(config.encoder_layers)])

        # Initialize weights and apply final processing
        self.post_init()

    @staticmethod
    def get_reference_points(spatial_shapes, valid_ratios, device):
        """
        Get reference points for each feature map.

        Args:
            spatial_shapes (`torch.LongTensor` of shape `(num_feature_levels, 2)`):
                Spatial shapes of each feature map.
            valid_ratios (`torch.FloatTensor` of shape `(batch_size, num_feature_levels, 2)`):
                Valid ratios of each feature map.
            device (`torch.device`):
                Device on which to create the tensors.
        Returns:
            `torch.FloatTensor` of shape `(batch_size, num_queries, num_feature_levels, 2)`
        """
        reference_points_list = []
        for level, (height, width) in enumerate(spatial_shapes):
            ref_y, ref_x = meshgrid(
                torch.linspace(0.5, height - 0.5, height, dtype=torch.float32, device=device),
                torch.linspace(0.5, width - 0.5, width, dtype=torch.float32, device=device),
                indexing="ij",
            )
            # TODO: valid_ratios could be useless here. check https://github.com/fundamentalvision/Deformable-DETR/issues/36
            ref_y = ref_y.reshape(-1)[None] / (valid_ratios[:, None, level, 1] * height)
            ref_x = ref_x.reshape(-1)[None] / (valid_ratios[:, None, level, 0] * width)
            ref = torch.stack((ref_x, ref_y), -1)
            reference_points_list.append(ref)
        reference_points = torch.cat(reference_points_list, 1)
        reference_points = reference_points[:, :, None] * valid_ratios[:, None]
        return reference_points

    def forward(
        self,
        vision_features: Tensor,
        vision_attention_mask: Tensor,
        vision_position_embedding: Tensor,
        spatial_shapes: Tensor,
        level_start_index: Tensor,
        valid_ratios=None,
        text_features: Optional[Tensor] = None,
        text_attention_mask: Optional[Tensor] = None,
        text_position_embedding: Optional[Tensor] = None,
        text_self_attention_masks: Optional[Tensor] = None,
        text_position_ids: Optional[Tensor] = None,
        output_attentions=None,
        output_hidden_states=None,
        return_dict=None,
    ):
        r"""
        Args:
            vision_features (`torch.FloatTensor` of shape `(batch_size, sequence_length, hidden_size)`):
                Flattened feature map (output of the backbone + projection layer) that is passed to the encoder.
            vision_attention_mask (`torch.Tensor` of shape `(batch_size, sequence_length)`, *optional*):
                Mask to avoid performing attention on padding pixel features. Mask values selected in `[0, 1]`:
                - 0 for pixel features that are real (i.e. **not masked**),
                - 1 for pixel features that are padding (i.e. **masked**).
                [What are attention masks?](../glossary#attention-mask)
            vision_position_embedding (`torch.FloatTensor` of shape `(batch_size, sequence_length, hidden_size)`):
                Position embeddings that are added to the queries and keys in each self-attention layer.
            spatial_shapes (`torch.LongTensor` of shape `(num_feature_levels, 2)`):
                Spatial shapes of each feature map.
            level_start_index (`torch.LongTensor` of shape `(num_feature_levels)`):
                Starting index of each feature map.
            valid_ratios (`torch.FloatTensor` of shape `(batch_size, num_feature_levels, 2)`):
                Ratio of valid area in each feature level.
            text_features (`torch.FloatTensor` of shape `(batch_size, text_seq_len, hidden_size)`):
                Flattened text features that are passed to the encoder.
            text_attention_mask (`torch.Tensor` of shape `(batch_size, text_seq_len)`, *optional*):
                Mask to avoid performing attention on padding text features. Mask values selected in `[0, 1]`:
                - 0 for text features that are real (i.e. **not masked**),
                - 1 for text features that are padding (i.e. **masked**).
                [What are attention masks?](../glossary#attention-mask)
            text_position_embedding (`torch.FloatTensor` of shape `(batch_size, text_seq_len)`):
                Position embeddings that are added to the queries and keys in each self-attention layer.
            text_self_attention_masks (`torch.BoolTensor` of shape `(batch_size, text_seq_len, text_seq_len)`):
                Masks to avoid performing attention between padding text features. Mask values selected in `[0, 1]`:
                - 1 for text features that are real (i.e. **not masked**),
                - 0 for text features that are padding (i.e. **masked**).
            text_position_ids (`torch.LongTensor` of shape `(batch_size, num_queries)`):
                Position ids for text features.
            output_attentions (`bool`, *optional*):
                Whether or not to return the attentions tensors of all attention layers. See `attentions` under
                returned tensors for more detail.
            output_hidden_states (`bool`, *optional*):
                Whether or not to return the hidden states of all layers. See `hidden_states` under returned tensors
                for more detail.
            return_dict (`bool`, *optional*):
                Whether or not to return a [`~file_utils.ModelOutput`] instead of a plain tuple.
        """
        output_attentions = output_attentions if output_attentions is not None else self.config.output_attentions
        output_hidden_states = (
            output_hidden_states if output_hidden_states is not None else self.config.output_hidden_states
        )
        return_dict = return_dict if return_dict is not None else self.config.use_return_dict

        reference_points = self.get_reference_points(spatial_shapes, valid_ratios, device=vision_features.device)

        encoder_vision_states = () if output_hidden_states else None
        encoder_text_states = () if output_hidden_states else None
        all_attns = () if output_attentions else None
        all_attn_fused_text = () if output_attentions else None
        all_attn_fused_vision = () if output_attentions else None
        all_attn_enhanced_text = () if output_attentions else None
        all_attn_deformable = () if output_attentions else None
        for i, encoder_layer in enumerate(self.layers):
            if output_hidden_states:
                encoder_vision_states += (vision_features,)
                encoder_text_states += (text_features,)

            (vision_features, text_features), attentions = encoder_layer(
                vision_features=vision_features,
                vision_position_embedding=vision_position_embedding,
                spatial_shapes=spatial_shapes,
                level_start_index=level_start_index,
                key_padding_mask=vision_attention_mask,
                reference_points=reference_points,
                text_features=text_features,
                text_attention_mask=text_attention_mask,
                text_position_embedding=text_position_embedding,
                text_self_attention_masks=text_self_attention_masks,
                text_position_ids=text_position_ids,
            )

            if output_attentions:
                all_attn_fused_vision += (attentions[0],)
                all_attn_fused_text += (attentions[1],)
                all_attn_enhanced_text += (attentions[2],)
                all_attn_deformable += (attentions[3],)

        if output_hidden_states:
            encoder_vision_states += (vision_features,)
            encoder_text_states += (text_features,)

        if output_attentions:
            all_attns = (all_attn_fused_vision, all_attn_fused_text, all_attn_enhanced_text, all_attn_deformable)

        if not return_dict:
            enc_outputs = [vision_features, text_features, encoder_vision_states, encoder_text_states, all_attns]
            return tuple(v for v in enc_outputs if v is not None)
        return GroundingDinoEncoderOutput(
            last_hidden_state_vision=vision_features,
            last_hidden_state_text=text_features,
            vision_hidden_states=encoder_vision_states,
            text_hidden_states=encoder_text_states,
            attentions=all_attns,
        )


class GroundingDinoDecoder(GroundingDinoPreTrainedModel):
    """
    Transformer decoder consisting of *config.decoder_layers* layers. Each layer is a [`GroundingDinoDecoderLayer`].

    The decoder updates the query embeddings through multiple self-attention and cross-attention layers.

    Some tweaks for Grounding DINO:

    - `position_embeddings`, `reference_points`, `spatial_shapes` and `valid_ratios` are added to the forward pass.
    - it also returns a stack of intermediate outputs and reference points from all decoding layers.

    Args:
        config: GroundingDinoConfig
    """

    def __init__(self, config: GroundingDinoConfig):
        super().__init__(config)

        self.dropout = config.dropout
        self.layer_norm = nn.LayerNorm(config.d_model, config.layer_norm_eps)
        self.layers = nn.ModuleList([GroundingDinoDecoderLayer(config) for _ in range(config.decoder_layers)])
        self.reference_points_head = GroundingDinoMLPPredictionHead(
            config.query_dim // 2 * config.d_model, config.d_model, config.d_model, 2
        )
        self.gradient_checkpointing = False

        # hack implementation for iterative bounding box refinement as in two-stage Deformable DETR
        self.bbox_embed = None
        self.class_embed = None
        self.query_scale = None

        # Initialize weights and apply final processing
        self.post_init()

    def forward(
        self,
        inputs_embeds,
        vision_encoder_hidden_states,
        vision_encoder_attention_mask=None,
        text_encoder_hidden_states=None,
        text_encoder_attention_mask=None,
        reference_points=None,
        spatial_shapes=None,
        level_start_index=None,
        valid_ratios=None,
        self_attn_mask=None,
        output_attentions=None,
        output_hidden_states=None,
        return_dict=None,
    ):
        r"""
        Args:
            inputs_embeds (`torch.FloatTensor` of shape `(batch_size, num_queries, hidden_size)`):
                The query embeddings that are passed into the decoder.
            vision_encoder_hidden_states (`torch.FloatTensor` of shape `(batch_size, sequence_length, hidden_size)`):
                Last hidden state from encoder related to vision feature map.
            vision_encoder_attention_mask (`torch.Tensor` of shape `(batch_size, sequence_length)`, *optional*):
                Mask to avoid performing attention on padding pixel features. Mask values selected in `[0, 1]`:
                - 1 for pixel features that are real (i.e. **not masked**),
                - 0 for pixel features that are padding (i.e. **masked**).
            text_encoder_hidden_states (`torch.FloatTensor` of shape `(batch_size, text_seq_len, hidden_size)`):
                Last hidden state from encoder related to text features.
            text_encoder_attention_mask (`torch.Tensor` of shape `(batch_size, text_seq_len)`, *optional*):
                Mask to avoid performing attention on padding text features. Mask values selected in `[0, 1]`:
                - 0 for text features that are real (i.e. **not masked**),
                - 1 for text features that are padding (i.e. **masked**).
            reference_points (`torch.FloatTensor` of shape `(batch_size, num_queries, 4)` is `as_two_stage` else `(batch_size, num_queries, 2)` or , *optional*):
                Reference point in range `[0, 1]`, top-left (0,0), bottom-right (1, 1), including padding area.
            spatial_shapes (`torch.FloatTensor` of shape `(num_feature_levels, 2)`):
                Spatial shapes of the feature maps.
            level_start_index (`torch.LongTensor` of shape `(num_feature_levels)`, *optional*):
                Indexes for the start of each feature level. In range `[0, sequence_length]`.
            valid_ratios (`torch.FloatTensor` of shape `(batch_size, num_feature_levels, 2)`, *optional*):
                Ratio of valid area in each feature level.
            self_attn_mask (`torch.BoolTensor` of shape `(batch_size, text_seq_len)`):
                Masks to avoid performing self-attention between vision hidden state. Mask values selected in `[0, 1]`:
                - 1 for queries that are real (i.e. **not masked**),
                - 0 for queries that are padding (i.e. **masked**).
            output_attentions (`bool`, *optional*):
                Whether or not to return the attentions tensors of all attention layers. See `attentions` under
                returned tensors for more detail.
            output_hidden_states (`bool`, *optional*):
                Whether or not to return the hidden states of all layers. See `hidden_states` under returned tensors
                for more detail.
            return_dict (`bool`, *optional*):
                Whether or not to return a [`~file_utils.ModelOutput`] instead of a plain tuple.
        """
        output_attentions = output_attentions if output_attentions is not None else self.config.output_attentions
        output_hidden_states = (
            output_hidden_states if output_hidden_states is not None else self.config.output_hidden_states
        )
        return_dict = return_dict if return_dict is not None else self.config.use_return_dict

        if inputs_embeds is not None:
            hidden_states = inputs_embeds

        # decoder layers
        all_hidden_states = () if output_hidden_states else None
        all_self_attns = () if output_attentions else None
        all_attns = () if output_attentions else None
        all_cross_attns_vision = () if (output_attentions and vision_encoder_hidden_states is not None) else None
        all_cross_attns_text = () if (output_attentions and text_encoder_hidden_states is not None) else None
        intermediate = ()
        intermediate_reference_points = ()

        if text_encoder_attention_mask is not None:
            dtype = text_encoder_hidden_states.dtype

            text_encoder_attention_mask = text_encoder_attention_mask[:, None, None, :]
            text_encoder_attention_mask = text_encoder_attention_mask.repeat(
                1, self.config.decoder_attention_heads, self.config.num_queries, 1
            )
            text_encoder_attention_mask = text_encoder_attention_mask.to(dtype=dtype)
            text_encoder_attention_mask = text_encoder_attention_mask * torch.finfo(dtype).min

        for idx, decoder_layer in enumerate(self.layers):
            num_coordinates = reference_points.shape[-1]
            if num_coordinates == 4:
                reference_points_input = (
                    reference_points[:, :, None] * torch.cat([valid_ratios, valid_ratios], -1)[:, None]
                )
            elif num_coordinates == 2:
                reference_points_input = reference_points[:, :, None] * valid_ratios[:, None]
            else:
                raise ValueError("Last dim of reference_points must be 2 or 4, but got {reference_points.shape[-1]}")
            query_pos = get_sine_pos_embed(reference_points_input[:, :, 0, :], num_pos_feats=self.config.d_model // 2)
            query_pos = self.reference_points_head(query_pos)

            # In original implementation they apply layer norm before outputting intermediate hidden states
            # Though that's not through between layers so the layers use as input the output of the previous layer
            # withtout layer norm
            if output_hidden_states:
                all_hidden_states += (self.layer_norm(hidden_states),)

            if self.gradient_checkpointing and self.training:

                def create_custom_forward(module):
                    def custom_forward(*inputs):
                        return module(*inputs, output_attentions)

                    return custom_forward

                layer_outputs = torch.utils.checkpoint.checkpoint(
                    create_custom_forward(decoder_layer),
                    hidden_states,
                    query_pos,
                    reference_points_input,
                    spatial_shapes,
                    level_start_index,
                    vision_encoder_hidden_states,
                    vision_encoder_attention_mask,
                    text_encoder_hidden_states,
                    text_encoder_attention_mask,
                    self_attn_mask,
                    None,
                )
            else:
                layer_outputs = decoder_layer(
                    hidden_states=hidden_states,
                    position_embeddings=query_pos,
                    reference_points=reference_points_input,
                    spatial_shapes=spatial_shapes,
                    level_start_index=level_start_index,
                    vision_encoder_hidden_states=vision_encoder_hidden_states,
                    vision_encoder_attention_mask=vision_encoder_attention_mask,
                    text_encoder_hidden_states=text_encoder_hidden_states,
                    text_encoder_attention_mask=text_encoder_attention_mask,
                    self_attn_mask=self_attn_mask,
                    output_attentions=output_attentions,
                )

            hidden_states = layer_outputs[0]

            # hack implementation for iterative bounding box refinement
            if self.bbox_embed is not None:
                tmp = self.bbox_embed[idx](hidden_states)
                num_coordinates = reference_points.shape[-1]
                if num_coordinates == 4:
                    new_reference_points = tmp + torch.special.logit(reference_points, eps=1e-5)
                    new_reference_points = new_reference_points.sigmoid()
                elif num_coordinates == 2:
                    new_reference_points = tmp
                    new_reference_points[..., :2] = tmp[..., :2] + torch.special.logit(reference_points, eps=1e-5)
                    new_reference_points = new_reference_points.sigmoid()
                else:
                    raise ValueError(
                        f"Last dim of reference_points must be 2 or 4, but got {reference_points.shape[-1]}"
                    )
                reference_points = new_reference_points.detach()

            intermediate += (self.layer_norm(hidden_states),)
            intermediate_reference_points += (reference_points,)

            if output_attentions:
                all_self_attns += (layer_outputs[1],)

                if text_encoder_hidden_states is not None:
                    all_cross_attns_text += (layer_outputs[2],)

                if vision_encoder_hidden_states is not None:
                    all_cross_attns_vision += (layer_outputs[3],)

        # Keep batch_size as first dimension
        intermediate = torch.stack(intermediate, dim=1)
        intermediate_reference_points = torch.stack(intermediate_reference_points, dim=1)
        hidden_states = self.layer_norm(hidden_states)

        # add hidden states from the last decoder layer
        if output_hidden_states:
            all_hidden_states += (hidden_states,)

        if output_attentions:
            all_attns += (all_self_attns, all_cross_attns_text, all_cross_attns_vision)

        if not return_dict:
            return tuple(
                v
                for v in [
                    hidden_states,
                    intermediate,
                    intermediate_reference_points,
                    all_hidden_states,
                    all_attns,
                ]
                if v is not None
            )
        return GroundingDinoDecoderOutput(
            last_hidden_state=hidden_states,
            intermediate_hidden_states=intermediate,
            intermediate_reference_points=intermediate_reference_points,
            hidden_states=all_hidden_states,
            attentions=all_attns,
        )


# these correspond to [CLS], [SEP], . and ?
SPECIAL_TOKENS = [101, 102, 1012, 1029]


def generate_masks_with_special_tokens_and_transfer_map(input_ids: torch.LongTensor) -> Tuple[Tensor, Tensor]:
    """Generate attention mask between each pair of special tokens and positional ids.
    Args:
        input_ids (`torch.LongTensor` of shape `(batch_size, sequence_length)`):
            Indices of input sequence tokens in the vocabulary.
    Returns:
        `tuple(torch.Tensor)` comprising attention mask between each special tokens and position_ids:
        - **attention_mask** (`torch.BoolTensor` of shape `(batch_size, sequence_length, sequence_length)`)
        - **position_ids** (`torch.LongTensor` of shape `(batch_size, sequence_length)`)
    """
    batch_size, num_token = input_ids.shape
    # special_tokens_mask: batch_size, num_token. 1 for special tokens. 0 for normal tokens
    special_tokens_mask = torch.zeros((batch_size, num_token), device=input_ids.device).bool()
    for special_token in SPECIAL_TOKENS:
        special_tokens_mask |= input_ids == special_token

    # idxs: each row is a list of indices of special tokens
    idxs = torch.nonzero(special_tokens_mask)

    # generate attention mask and positional ids
    attention_mask = torch.eye(num_token, device=input_ids.device).bool().unsqueeze(0).repeat(batch_size, 1, 1)
    position_ids = torch.zeros((batch_size, num_token), device=input_ids.device)
    previous_col = 0
    for i in range(idxs.shape[0]):
        row, col = idxs[i]
        if (col == 0) or (col == num_token - 1):
            attention_mask[row, col, col] = True
            position_ids[row, col] = 0
        else:
            attention_mask[row, previous_col + 1 : col + 1, previous_col + 1 : col + 1] = True
            position_ids[row, previous_col + 1 : col + 1] = torch.arange(
                0, col - previous_col, device=input_ids.device
            )

        previous_col = col

    return attention_mask, position_ids.to(torch.long)


@add_start_docstrings(
    """
    The bare Grounding DINO Model (consisting of a backbone and encoder-decoder Transformer) outputting raw
    hidden-states without any specific head on top.
    """,
    GROUNDING_DINO_START_DOCSTRING,
)
class GroundingDinoModel(GroundingDinoPreTrainedModel):
    def __init__(self, config: GroundingDinoConfig):
        super().__init__(config)

        # Create backbone + positional encoding
        backbone = GroundingDinoConvEncoder(config)
        position_embeddings = build_position_encoding(config)
        self.backbone = GroundingDinoConvModel(backbone, position_embeddings)

        # Create input projection layers
        if config.num_feature_levels > 1:
            num_backbone_outs = len(backbone.intermediate_channel_sizes)
            input_proj_list = []
            for i in range(num_backbone_outs):
                in_channels = backbone.intermediate_channel_sizes[i]
                input_proj_list.append(
                    nn.Sequential(
                        nn.Conv2d(in_channels, config.d_model, kernel_size=1),
                        nn.GroupNorm(32, config.d_model),
                    )
                )
            for _ in range(config.num_feature_levels - num_backbone_outs):
                input_proj_list.append(
                    nn.Sequential(
                        nn.Conv2d(in_channels, config.d_model, kernel_size=3, stride=2, padding=1),
                        nn.GroupNorm(32, config.d_model),
                    )
                )
                in_channels = config.d_model
            self.input_proj_vision = nn.ModuleList(input_proj_list)
        else:
            self.input_proj_vision = nn.ModuleList(
                [
                    nn.Sequential(
                        nn.Conv2d(backbone.intermediate_channel_sizes[-1], config.d_model, kernel_size=1),
                        nn.GroupNorm(32, config.d_model),
                    )
                ]
            )

        # Create text backbone
        self.text_backbone = AutoModel.from_config(
            config.text_config, add_pooling_layer=False, attn_implementation=config._attn_implementation
        )
        self.text_projection = nn.Linear(config.text_config.hidden_size, config.d_model)

        if config.embedding_init_target or not config.two_stage:
            self.query_position_embeddings = nn.Embedding(config.num_queries, config.d_model)

        self.encoder = GroundingDinoEncoder(config)
        self.decoder = GroundingDinoDecoder(config)

        self.level_embed = nn.Parameter(torch.Tensor(config.num_feature_levels, config.d_model))

        if config.two_stage:
            self.enc_output = nn.Linear(config.d_model, config.d_model)
            self.enc_output_norm = nn.LayerNorm(config.d_model, config.layer_norm_eps)
            if (
                config.two_stage_bbox_embed_share
                and config.decoder_bbox_embed_share
                and self.decoder.bbox_embed is not None
            ):
                self.encoder_output_bbox_embed = self.decoder.bbox_embed
            else:
                self.encoder_output_bbox_embed = GroundingDinoMLPPredictionHead(
                    input_dim=config.d_model, hidden_dim=config.d_model, output_dim=4, num_layers=3
                )

            self.encoder_output_class_embed = GroundingDinoContrastiveEmbedding(config)
        else:
            self.reference_points = nn.Embedding(config.num_queries, 4)

        self.post_init()

    def get_encoder(self):
        return self.encoder

    def get_decoder(self):
        return self.decoder

    def freeze_backbone(self):
        for name, param in self.backbone.conv_encoder.model.named_parameters():
            param.requires_grad_(False)

    def unfreeze_backbone(self):
        for name, param in self.backbone.conv_encoder.model.named_parameters():
            param.requires_grad_(True)

    def get_valid_ratio(self, mask):
        """Get the valid ratio of all feature maps."""

        _, height, width = mask.shape
        valid_height = torch.sum(mask[:, :, 0], 1)
        valid_width = torch.sum(mask[:, 0, :], 1)
        valid_ratio_heigth = valid_height.float() / height
        valid_ratio_width = valid_width.float() / width
        valid_ratio = torch.stack([valid_ratio_width, valid_ratio_heigth], -1)
        return valid_ratio

    def generate_encoder_output_proposals(self, enc_output, padding_mask, spatial_shapes):
        """Generate the encoder output proposals from encoded enc_output.

        Args:
            enc_output (`torch.Tensor[batch_size, sequence_length, hidden_size]`): Output of the encoder.
            padding_mask (`torch.Tensor[batch_size, sequence_length]`): Padding mask for `enc_output`.
            spatial_shapes (`torch.Tensor[num_feature_levels, 2]`): Spatial shapes of the feature maps.

        Returns:
            `tuple(torch.FloatTensor)`: A tuple of feature map and bbox prediction.
                - object_query (Tensor[batch_size, sequence_length, hidden_size]): Object query features. Later used to
                  directly predict a bounding box. (without the need of a decoder)
                - output_proposals (Tensor[batch_size, sequence_length, 4]): Normalized proposals, after an inverse
                  sigmoid.
        """
        batch_size = enc_output.shape[0]
        proposals = []
        current_position = 0
        for level, (height, width) in enumerate(spatial_shapes):
            mask_flatten_ = padding_mask[:, current_position : (current_position + height * width)]
            mask_flatten_ = mask_flatten_.view(batch_size, height, width, 1)
            valid_height = torch.sum(~mask_flatten_[:, :, 0, 0], 1)
            valid_width = torch.sum(~mask_flatten_[:, 0, :, 0], 1)

            grid_y, grid_x = meshgrid(
                torch.linspace(0, height - 1, height, dtype=torch.float32, device=enc_output.device),
                torch.linspace(0, width - 1, width, dtype=torch.float32, device=enc_output.device),
                indexing="ij",
            )
            grid = torch.cat([grid_x.unsqueeze(-1), grid_y.unsqueeze(-1)], -1)

            scale = torch.cat([valid_width.unsqueeze(-1), valid_height.unsqueeze(-1)], 1).view(batch_size, 1, 1, 2)
            grid = (grid.unsqueeze(0).expand(batch_size, -1, -1, -1) + 0.5) / scale
            width_heigth = torch.ones_like(grid) * 0.05 * (2.0**level)
            proposal = torch.cat((grid, width_heigth), -1).view(batch_size, -1, 4)
            proposals.append(proposal)
            current_position += height * width

        output_proposals = torch.cat(proposals, 1)
        output_proposals_valid = ((output_proposals > 0.01) & (output_proposals < 0.99)).all(-1, keepdim=True)
        output_proposals = torch.log(output_proposals / (1 - output_proposals))  # inverse sigmoid
        output_proposals = output_proposals.masked_fill(padding_mask.unsqueeze(-1), float("inf"))
        output_proposals = output_proposals.masked_fill(~output_proposals_valid, float("inf"))

        # assign each pixel as an object query
        object_query = enc_output
        object_query = object_query.masked_fill(padding_mask.unsqueeze(-1), float(0))
        object_query = object_query.masked_fill(~output_proposals_valid, float(0))
        object_query = self.enc_output_norm(self.enc_output(object_query))
        return object_query, output_proposals

    @add_start_docstrings_to_model_forward(GROUNDING_DINO_INPUTS_DOCSTRING)
    @replace_return_docstrings(output_type=GroundingDinoModelOutput, config_class=_CONFIG_FOR_DOC)
    def forward(
        self,
        pixel_values: Tensor,
        input_ids: Tensor,
        token_type_ids: Optional[Tensor] = None,
        attention_mask: Optional[Tensor] = None,
        pixel_mask: Optional[Tensor] = None,
        encoder_outputs=None,
        output_attentions=None,
        output_hidden_states=None,
        return_dict=None,
    ):
        r"""
        Returns:

        Examples:

        ```python
        >>> from transformers import AutoProcessor, AutoModel
        >>> from PIL import Image
        >>> import requests

        >>> url = "http://images.cocodataset.org/val2017/000000039769.jpg"
        >>> image = Image.open(requests.get(url, stream=True).raw)
        >>> text = "a cat."

        >>> processor = AutoProcessor.from_pretrained("IDEA-Research/grounding-dino-tiny")
        >>> model = AutoModel.from_pretrained("IDEA-Research/grounding-dino-tiny")

        >>> inputs = processor(images=image, text=text, return_tensors="pt")
        >>> outputs = model(**inputs)

        >>> last_hidden_states = outputs.last_hidden_state
        >>> list(last_hidden_states.shape)
        [1, 900, 256]
        ```"""
        output_attentions = output_attentions if output_attentions is not None else self.config.output_attentions
        output_hidden_states = (
            output_hidden_states if output_hidden_states is not None else self.config.output_hidden_states
        )
        return_dict = return_dict if return_dict is not None else self.config.use_return_dict

        text_self_attention_masks, position_ids = generate_masks_with_special_tokens_and_transfer_map(input_ids)

        if attention_mask is None:
            attention_mask = torch.ones_like(input_ids)

        if token_type_ids is None:
            token_type_ids = torch.zeros_like(input_ids)

        text_token_mask = attention_mask.bool()  # just to avoid renaming everywhere

        max_text_len = self.config.max_text_len
        if text_self_attention_masks.shape[1] > max_text_len:
            text_self_attention_masks = text_self_attention_masks[:, :max_text_len, :max_text_len]
            position_ids = position_ids[:, :max_text_len]
            input_ids = input_ids[:, :max_text_len]
            token_type_ids = token_type_ids[:, :max_text_len]
            text_token_mask = text_token_mask[:, :max_text_len]

        # Extract text features from text backbone
        text_outputs = self.text_backbone(
            input_ids, text_self_attention_masks, token_type_ids, position_ids, return_dict=return_dict
        )
        text_features = text_outputs.last_hidden_state if return_dict else text_outputs[0]
        text_features = self.text_projection(text_features)

        batch_size, num_channels, height, width = pixel_values.shape
        device = pixel_values.device

        if pixel_mask is None:
            pixel_mask = torch.ones(((batch_size, height, width)), dtype=torch.long, device=device)

        # Extract multi-scale feature maps of same resolution `config.d_model` (cf Figure 4 in paper)
        # First, sent pixel_values + pixel_mask through Backbone to obtain the features
        # which is a list of tuples
        vision_features, position_embeddings_list = self.backbone(pixel_values, pixel_mask)

        # Then, apply 1x1 convolution to reduce the channel dimension to d_model (256 by default)
        feature_maps = []
        masks = []
        for level, (source, mask) in enumerate(vision_features):
            feature_maps.append(self.input_proj_vision[level](source))
            masks.append(mask)

        # Lowest resolution feature maps are obtained via 3x3 stride 2 convolutions on the final stage
        if self.config.num_feature_levels > len(feature_maps):
            _len_sources = len(feature_maps)
            for level in range(_len_sources, self.config.num_feature_levels):
                if level == _len_sources:
                    source = self.input_proj_vision[level](vision_features[-1][0])
                else:
                    source = self.input_proj_vision[level](feature_maps[-1])
                mask = nn.functional.interpolate(pixel_mask[None].float(), size=source.shape[-2:]).to(torch.bool)[0]
                pos_l = self.backbone.position_embedding(source, mask).to(source.dtype)
                feature_maps.append(source)
                masks.append(mask)
                position_embeddings_list.append(pos_l)

        # Create queries
        query_embeds = None
        if self.config.embedding_init_target or self.config.two_stage:
            query_embeds = self.query_position_embeddings.weight

        # Prepare encoder inputs (by flattening)
        source_flatten = []
        mask_flatten = []
        lvl_pos_embed_flatten = []
        spatial_shapes = []
        for level, (source, mask, pos_embed) in enumerate(zip(feature_maps, masks, position_embeddings_list)):
            batch_size, num_channels, height, width = source.shape
            spatial_shape = (height, width)
            spatial_shapes.append(spatial_shape)
            source = source.flatten(2).transpose(1, 2)
            mask = mask.flatten(1)
            pos_embed = pos_embed.flatten(2).transpose(1, 2)
            lvl_pos_embed = pos_embed + self.level_embed[level].view(1, 1, -1)
            lvl_pos_embed_flatten.append(lvl_pos_embed)
            source_flatten.append(source)
            mask_flatten.append(mask)
        source_flatten = torch.cat(source_flatten, 1)
        mask_flatten = torch.cat(mask_flatten, 1)
        lvl_pos_embed_flatten = torch.cat(lvl_pos_embed_flatten, 1)
        spatial_shapes = torch.as_tensor(spatial_shapes, dtype=torch.long, device=source_flatten.device)
        level_start_index = torch.cat((spatial_shapes.new_zeros((1,)), spatial_shapes.prod(1).cumsum(0)[:-1]))
        valid_ratios = torch.stack([self.get_valid_ratio(m) for m in masks], 1)
        valid_ratios = valid_ratios.float()

        # Fourth, sent source_flatten + mask_flatten + lvl_pos_embed_flatten (backbone + proj layer output) through encoder
        # Also provide spatial_shapes, level_start_index and valid_ratios
        if encoder_outputs is None:
            encoder_outputs = self.encoder(
                vision_features=source_flatten,
                vision_attention_mask=~mask_flatten,
                vision_position_embedding=lvl_pos_embed_flatten,
                spatial_shapes=spatial_shapes,
                level_start_index=level_start_index,
                valid_ratios=valid_ratios,
                text_features=text_features,
                text_attention_mask=~text_token_mask,
                text_position_embedding=None,
                text_self_attention_masks=~text_self_attention_masks,
                text_position_ids=position_ids,
                output_attentions=output_attentions,
                output_hidden_states=output_hidden_states,
                return_dict=return_dict,
            )
        # If the user passed a tuple for encoder_outputs, we wrap it in a GroundingDinoEncoderOutput when return_dict=True
        elif return_dict and not isinstance(encoder_outputs, GroundingDinoEncoderOutput):
            encoder_outputs = GroundingDinoEncoderOutput(
                last_hidden_state_vision=encoder_outputs[0],
                last_hidden_state_text=encoder_outputs[1],
                vision_hidden_states=encoder_outputs[2] if output_hidden_states else None,
                text_hidden_states=encoder_outputs[3] if output_hidden_states else None,
                attentions=encoder_outputs[-1] if output_attentions else None,
            )

        # Fifth, prepare decoder inputs
        topk_proposals = None
        enc_outputs_class = None
        enc_outputs_coord_logits = None
        encoder_logits = None
        encoder_pred_boxes = None
        if self.config.two_stage:
            object_query_embedding, output_proposals = self.generate_encoder_output_proposals(
                encoder_outputs[0], ~mask_flatten, spatial_shapes
            )

            # hack implementation as in two-stage Deformable DETR
            # apply a detection head to each pixel (A.4 in paper)
            # linear projection for bounding box binary classification (i.e. foreground and background)
            enc_outputs_class = self.encoder_output_class_embed(
                object_query_embedding, encoder_outputs[1], text_token_mask
            )
            # 3-layer FFN to predict bounding boxes coordinates (bbox regression branch)
            delta_bbox = self.encoder_output_bbox_embed(object_query_embedding)
            enc_outputs_coord_logits = delta_bbox + output_proposals

            # only keep top scoring `config.num_queries` proposals
            topk = self.config.num_queries
            topk_logits = enc_outputs_class.max(-1)[0]
            topk_proposals = torch.topk(topk_logits, topk, dim=1)[1]
            topk_coords_logits = torch.gather(
                enc_outputs_coord_logits, 1, topk_proposals.unsqueeze(-1).repeat(1, 1, 4)
            )

            topk_coords_logits = topk_coords_logits.detach()
            reference_points = topk_coords_logits.sigmoid()
            init_reference_points = reference_points
            if query_embeds is not None:
                target = query_embeds.unsqueeze(0).repeat(batch_size, 1, 1)
            else:
                target = torch.gather(
                    object_query_embedding, 1, topk_proposals.unsqueeze(-1).repeat(1, 1, self.d_model)
                ).detach()

            # Set intermediate topk proposals (coords and class) for loss computation
            encoder_pred_boxes = reference_points
            encoder_logits = self.encoder_output_class_embed(target, text_features, text_token_mask)
        else:
            target = query_embeds.unsqueeze(0).repeat(batch_size, 1, 1)
            reference_points = self.reference_points.weight.unsqueeze(0).repeat(batch_size, 1, 1).sigmoid()
            init_reference_points = reference_points

        decoder_outputs = self.decoder(
            inputs_embeds=target,
            vision_encoder_hidden_states=encoder_outputs[0],
            vision_encoder_attention_mask=mask_flatten,
            text_encoder_hidden_states=encoder_outputs[1],
            text_encoder_attention_mask=~text_token_mask,
            reference_points=reference_points,
            spatial_shapes=spatial_shapes,
            level_start_index=level_start_index,
            valid_ratios=valid_ratios,
            self_attn_mask=None,
            output_attentions=output_attentions,
            output_hidden_states=output_hidden_states,
            return_dict=return_dict,
        )

        if not return_dict:
            enc_outputs = tuple(
                value
                for value in [
                    topk_proposals,
                    enc_outputs_class,
                    enc_outputs_coord_logits,
                    encoder_logits,
                    encoder_pred_boxes,
                ]
                if value is not None
            )
            tuple_outputs = (
                (decoder_outputs[0], init_reference_points) + decoder_outputs[1:] + encoder_outputs + enc_outputs
            )

            return tuple_outputs

        return GroundingDinoModelOutput(
            last_hidden_state=decoder_outputs.last_hidden_state,
            init_reference_points=init_reference_points,
            intermediate_hidden_states=decoder_outputs.intermediate_hidden_states,
            intermediate_reference_points=decoder_outputs.intermediate_reference_points,
            decoder_hidden_states=decoder_outputs.hidden_states,
            decoder_attentions=decoder_outputs.attentions,
            encoder_last_hidden_state_vision=encoder_outputs.last_hidden_state_vision,
            encoder_last_hidden_state_text=encoder_outputs.last_hidden_state_text,
            encoder_vision_hidden_states=encoder_outputs.vision_hidden_states,
            encoder_text_hidden_states=encoder_outputs.text_hidden_states,
            encoder_attentions=encoder_outputs.attentions,
<<<<<<< HEAD
            enc_topk_proposals=topk_proposals,
=======
            encoder_topk_proposals=topk_proposals,
>>>>>>> 4ed4881a
            enc_outputs_class=enc_outputs_class,
            enc_outputs_coord_logits=enc_outputs_coord_logits,
            encoder_logits=encoder_logits,
            encoder_pred_boxes=encoder_pred_boxes,
        )


# Copied from transformers.models.detr.modeling_detr.DetrMLPPredictionHead
class GroundingDinoMLPPredictionHead(nn.Module):
    """
    Very simple multi-layer perceptron (MLP, also called FFN), used to predict the normalized center coordinates,
    height and width of a bounding box w.r.t. an image.

    Copied from https://github.com/facebookresearch/detr/blob/master/models/detr.py

    """

    def __init__(self, input_dim, hidden_dim, output_dim, num_layers):
        super().__init__()
        self.num_layers = num_layers
        h = [hidden_dim] * (num_layers - 1)
        self.layers = nn.ModuleList(nn.Linear(n, k) for n, k in zip([input_dim] + h, h + [output_dim]))

    def forward(self, x):
        for i, layer in enumerate(self.layers):
            x = nn.functional.relu(layer(x)) if i < self.num_layers - 1 else layer(x)
        return x


# Copied from transformers.models.detr.modeling_detr._upcast
def _upcast(t: Tensor) -> Tensor:
    # Protects from numerical overflows in multiplications by upcasting to the equivalent higher type
    if t.is_floating_point():
        return t if t.dtype in (torch.float32, torch.float64) else t.float()
    else:
        return t if t.dtype in (torch.int32, torch.int64) else t.int()


# Copied from transformers.models.detr.modeling_detr.box_area
def box_area(boxes: Tensor) -> Tensor:
    """
    Computes the area of a set of bounding boxes, which are specified by its (x1, y1, x2, y2) coordinates.

    Args:
        boxes (`torch.FloatTensor` of shape `(number_of_boxes, 4)`):
            Boxes for which the area will be computed. They are expected to be in (x1, y1, x2, y2) format with `0 <= x1
            < x2` and `0 <= y1 < y2`.

    Returns:
        `torch.FloatTensor`: a tensor containing the area for each box.
    """
    boxes = _upcast(boxes)
    return (boxes[:, 2] - boxes[:, 0]) * (boxes[:, 3] - boxes[:, 1])


# Copied from transformers.models.detr.modeling_detr.box_iou
def box_iou(boxes1, boxes2):
    area1 = box_area(boxes1)
    area2 = box_area(boxes2)

    left_top = torch.max(boxes1[:, None, :2], boxes2[:, :2])  # [N,M,2]
    right_bottom = torch.min(boxes1[:, None, 2:], boxes2[:, 2:])  # [N,M,2]

    width_height = (right_bottom - left_top).clamp(min=0)  # [N,M,2]
    inter = width_height[:, :, 0] * width_height[:, :, 1]  # [N,M]

    union = area1[:, None] + area2 - inter

    iou = inter / union
    return iou, union


# Copied from transformers.models.detr.modeling_detr.generalized_box_iou
def generalized_box_iou(boxes1, boxes2):
    """
    Generalized IoU from https://giou.stanford.edu/. The boxes should be in [x0, y0, x1, y1] (corner) format.

    Returns:
        `torch.FloatTensor`: a [N, M] pairwise matrix, where N = len(boxes1) and M = len(boxes2)
    """
    # degenerate boxes gives inf / nan results
    # so do an early check
    if not (boxes1[:, 2:] >= boxes1[:, :2]).all():
        raise ValueError(f"boxes1 must be in [x0, y0, x1, y1] (corner) format, but got {boxes1}")
    if not (boxes2[:, 2:] >= boxes2[:, :2]).all():
        raise ValueError(f"boxes2 must be in [x0, y0, x1, y1] (corner) format, but got {boxes2}")
    iou, union = box_iou(boxes1, boxes2)

    top_left = torch.min(boxes1[:, None, :2], boxes2[:, :2])
    bottom_right = torch.max(boxes1[:, None, 2:], boxes2[:, 2:])

    width_height = (bottom_right - top_left).clamp(min=0)  # [N,M,2]
    area = width_height[:, :, 0] * width_height[:, :, 1]

    return iou - (area - union) / area


<<<<<<< HEAD
# Similar to `DeformableDetr` but we pass `num_queries` (because inputs are only the valid logits)
# and we also pass `reduction` for testing purposes.
=======
# Similar to the one used in `DeformableDetr` but we pass `num_queries`, as `logits` are flattened
# due to masked selection, and support different `reduction` modes.
>>>>>>> 4ed4881a
def sigmoid_focal_loss(
    inputs: torch.Tensor,
    targets: torch.Tensor,
    num_boxes: int,
    num_queries: int,
    reduction: str = "mean",
    alpha: float = 0.25,
    gamma: float = 2,
):
    """
    Loss used in RetinaNet for dense detection: https://arxiv.org/abs/1708.02002.

    Args:
        inputs (`torch.FloatTensor` of arbitrary shape):
            The predictions for each example.
        targets (`torch.FloatTensor` with the same shape as `inputs`)
            A tensor storing the binary classification label for each element in the `inputs` (0 for the negative class
            and 1 for the positive class).
        num_boxes (`int`):
            The total number of boxes in the batch.
        num_queries (`int`):
            The number of query boxes per image.
        reduction (`str`, *optional*, defaults to `'mean'`):
            Specifies the redction to apply to the loss. Can be either `'mean'`, or `'sum'`.
        alpha (`float`, *optional*, defaults to 0.25):
            Optional weighting factor in the range (0,1) to balance positive vs. negative examples.
        gamma (`int`, *optional*, defaults to 2):
            Exponent of the modulating factor (1 - p_t) to balance easy vs hard examples.

    Returns:
        Loss tensor
    """
    prob = inputs.sigmoid()
    ce_loss = nn.functional.binary_cross_entropy_with_logits(inputs, targets, reduction="none")
    # add modulating factor
    p_t = prob * targets + (1 - prob) * (1 - targets)
    loss = ce_loss * ((1 - p_t) ** gamma)

    if alpha >= 0:
        alpha_t = alpha * targets + (1 - alpha) * (1 - targets)
        loss = alpha_t * loss

    if reduction == "mean":
        return loss.sum() / num_queries / num_boxes
    elif reduction == "sum":
        return loss.sum() / num_boxes
    else:
        raise ValueError(f"{reduction=} is not a valid reduction method")


# Copied from transformers.models.deformable_detr.modeling_deformable_detr.DeformableDetrHungarianMatcher with DeformableDetr->GroundingDino
class GroundingDinoHungarianMatcher(nn.Module):
    """
    This class computes an assignment between the targets and the predictions of the network.

    For efficiency reasons, the targets don't include the no_object. Because of this, in general, there are more
    predictions than targets. In this case, we do a 1-to-1 matching of the best predictions, while the others are
    un-matched (and thus treated as non-objects).

    Args:
        class_cost:
            The relative weight of the classification error in the matching cost.
        bbox_cost:
            The relative weight of the L1 error of the bounding box coordinates in the matching cost.
        giou_cost:
            The relative weight of the giou loss of the bounding box in the matching cost.
    """

    def __init__(self, class_cost: float = 1, bbox_cost: float = 1, giou_cost: float = 1):
        super().__init__()
        requires_backends(self, ["scipy"])

        self.class_cost = class_cost
        self.bbox_cost = bbox_cost
        self.giou_cost = giou_cost
        if class_cost == 0 and bbox_cost == 0 and giou_cost == 0:
            raise ValueError("All costs of the Matcher can't be 0")

    @torch.no_grad()
    # Ignore copy
    def forward(self, outputs, targets):
        """
        Args:
            outputs (`dict`):
                A dictionary that contains at least these entries:
                * "logits": Tensor of dim [batch_size, num_queries, num_classes] with the classification logits
                * "pred_boxes": Tensor of dim [batch_size, num_queries, 4] with the predicted box coordinates.
                * "label_maps": Tuple of tensors of dim [num_classes, hidden_dim].
            targets (`List[dict]`):
                A list of targets (len(targets) = batch_size), where each target is a dict containing:
                * "class_labels": Tensor of dim [num_target_boxes] (where num_target_boxes is the number of
                  ground-truth
                 objects in the target) containing the class labels
                * "boxes": Tensor of dim [num_target_boxes, 4] containing the target box coordinates.

        Returns:
            `List[Tuple]`: A list of size `batch_size`, containing tuples of (index_i, index_j) where:
            - index_i is the indices of the selected predictions (in order)
            - index_j is the indices of the corresponding selected targets (in order)
            For each batch element, it holds: len(index_i) = len(index_j) = min(num_queries, num_target_boxes)
        """
        batch_size, num_queries = outputs["logits"].shape[:2]

        # We flatten to compute the cost matrices in a batch
        out_prob = outputs["logits"].flatten(0, 1).sigmoid()  # [batch_size * num_queries, hidden_dim]
        out_bbox = outputs["pred_boxes"].flatten(0, 1)  # [batch_size * num_queries, 4]
        label_maps = outputs["label_maps"]

        # First take the label map for each class in each batch and then concatenate them
        label_maps = torch.cat([label_map[target["class_labels"]] for label_map, target in zip(label_maps, targets)])
        # Normalize label maps based on number of tokens per class
        label_maps = label_maps / label_maps.sum(dim=-1, keepdim=True)

        # Also concat the target labels and boxes
        target_bbox = torch.cat([v["boxes"] for v in targets])

        # Compute the classification cost.
        alpha = 0.25
        gamma = 2.0
        neg_cost_class = (1 - alpha) * (out_prob**gamma) * (-(1 - out_prob + 1e-8).log())
        pos_cost_class = alpha * ((1 - out_prob) ** gamma) * (-(out_prob + 1e-8).log())
        # Compute the classification cost by taking pos and neg cost in the appropriate index
        class_cost = (pos_cost_class - neg_cost_class) @ label_maps.t()

        # Compute the L1 cost between boxes
        bbox_cost = torch.cdist(out_bbox, target_bbox, p=1)

        # Compute the giou cost between boxes
        giou_cost = -generalized_box_iou(center_to_corners_format(out_bbox), center_to_corners_format(target_bbox))

        # Final cost matrix
        cost_matrix = self.bbox_cost * bbox_cost + self.class_cost * class_cost + self.giou_cost * giou_cost
        cost_matrix = cost_matrix.view(batch_size, num_queries, -1).cpu()

        sizes = [len(v["boxes"]) for v in targets]
        indices = [linear_sum_assignment(c[i]) for i, c in enumerate(cost_matrix.split(sizes, -1))]
        return [(torch.as_tensor(i, dtype=torch.int64), torch.as_tensor(j, dtype=torch.int64)) for i, j in indices]


class GroundingDinoLoss(nn.Module):
    """
    This class computes the losses for `GroundingDinoForObjectDetection`. The process happens in two steps: 1) we
    compute hungarian assignment between ground truth boxes and the outputs of the model 2) we supervise each pair of
    matched ground-truth / prediction (supervise class and box).

    Args:
        matcher (`GroundingDinoHungarianMatcher`):
            Module able to compute a matching between targets and proposals.
        focal_alpha (`float`):
            Alpha parameter in focal loss.
        losses (`List[str]`):
            List of all the losses to be applied. See `get_loss` for a list of all available losses.
        class_reduction (`str`):
            Specifies the reduction to apply to the label loss. Can be either `'mean'` or `'sum'`
    """

    def __init__(self, matcher, focal_alpha, losses, class_reduction):
        super().__init__()
        self.matcher = matcher
        self.focal_alpha = focal_alpha
        self.losses = losses
        self.class_reduction = class_reduction

    def _get_target_classes_one_hot(self, outputs, targets, indices):
        """
        Create one_hot based on the matching indices
        """
<<<<<<< HEAD
        class_labels = [target["class_labels"] for target in targets]
        logits = outputs["logits"]
        label_maps = outputs["label_maps"]

        target_classes_onehot = torch.zeros_like(logits, device=logits.device, dtype=torch.long)

        for i, (source, target) in enumerate(indices):
            labels = class_labels[i][target]
            target_classes_onehot[i, source] = label_maps[i][labels].to(torch.long)
=======
        logits = outputs["logits"]
        # Add offsets to class_labels to select the correct label map
        class_labels = torch.cat(
            [
                target["class_labels"][J] + len(outputs["label_maps"][i]) if i > 0 else target["class_labels"][J]
                for i, (target, (_, J)) in enumerate(zip(targets, indices))
            ]
        )
        label_maps = torch.cat(outputs["label_maps"], dim=0)

        idx = self._get_source_permutation_idx(indices)
        target_classes_onehot = torch.zeros_like(logits, device=logits.device, dtype=torch.long)
        target_classes_onehot[idx] = label_maps[class_labels].to(torch.long)
>>>>>>> 4ed4881a

        return target_classes_onehot

    def loss_labels(self, outputs, targets, indices, num_boxes):
        """
        Classification loss (Binary focal loss) targets dicts must contain the key "class_labels" containing a tensor
        of dim [nb_target_boxes]
        """
        if "logits" not in outputs:
            raise KeyError("No logits were found in the outputs")
        if "text_mask" not in outputs:
            raise KeyError("No text_mask were found in the outputs")

        target_classes_onehot = self._get_target_classes_one_hot(outputs, targets, indices)
        source_logits = outputs["logits"]
        text_mask = outputs["text_mask"]

        # Select only valid logits
        source_logits = torch.masked_select(source_logits, text_mask)
        target_classes_onehot = torch.masked_select(target_classes_onehot, text_mask)

        num_queries = source_logits.shape[0]

        target_classes_onehot = target_classes_onehot.float()
        loss_ce = sigmoid_focal_loss(
            inputs=source_logits,
            targets=target_classes_onehot,
            num_boxes=num_boxes,
            num_queries=num_queries,
            reduction=self.class_reduction,
            alpha=self.focal_alpha,
            gamma=2,
        )

        losses = {"loss_ce": loss_ce}

        return losses

    # Copied from transformers.models.deformable_detr.modeling_deformable_detr.DeformableDetrLoss.loss_boxes
    def loss_boxes(self, outputs, targets, indices, num_boxes):
        """
        Compute the losses related to the bounding boxes, the L1 regression loss and the GIoU loss.

        Targets dicts must contain the key "boxes" containing a tensor of dim [nb_target_boxes, 4]. The target boxes
        are expected in format (center_x, center_y, w, h), normalized by the image size.
        """
        if "pred_boxes" not in outputs:
            raise KeyError("No predicted boxes found in outputs")
        idx = self._get_source_permutation_idx(indices)
        source_boxes = outputs["pred_boxes"][idx]
        target_boxes = torch.cat([t["boxes"][i] for t, (_, i) in zip(targets, indices)], dim=0)

        loss_bbox = nn.functional.l1_loss(source_boxes, target_boxes, reduction="none")

        losses = {}
        losses["loss_bbox"] = loss_bbox.sum() / num_boxes

        loss_giou = 1 - torch.diag(
            generalized_box_iou(center_to_corners_format(source_boxes), center_to_corners_format(target_boxes))
        )
        losses["loss_giou"] = loss_giou.sum() / num_boxes
        return losses

    @torch.no_grad()
    # Copied from transformers.models.deformable_detr.modeling_deformable_detr.DeformableDetrLoss.loss_cardinality
    def loss_cardinality(self, outputs, targets, indices, num_boxes):
        """
        Compute the cardinality error, i.e. the absolute error in the number of predicted non-empty boxes.

        This is not really a loss, it is intended for logging purposes only. It doesn't propagate gradients.
        """
        logits = outputs["logits"]
        device = logits.device
        target_lengths = torch.as_tensor([len(v["class_labels"]) for v in targets], device=device)
        # Count the number of predictions that are NOT "no-object" (which is the last class)
        card_pred = (logits.argmax(-1) != logits.shape[-1] - 1).sum(1)
        card_err = nn.functional.l1_loss(card_pred.float(), target_lengths.float())
        losses = {"cardinality_error": card_err}
        return losses

    # Copied from transformers.models.deformable_detr.modeling_deformable_detr.DeformableDetrLoss._get_source_permutation_idx
    def _get_source_permutation_idx(self, indices):
        # permute predictions following indices
        batch_idx = torch.cat([torch.full_like(source, i) for i, (source, _) in enumerate(indices)])
        source_idx = torch.cat([source for (source, _) in indices])
        return batch_idx, source_idx

    # Copied from transformers.models.deformable_detr.modeling_deformable_detr.DeformableDetrLoss._get_target_permutation_idx
    def _get_target_permutation_idx(self, indices):
        # permute targets following indices
        batch_idx = torch.cat([torch.full_like(target, i) for i, (_, target) in enumerate(indices)])
        target_idx = torch.cat([target for (_, target) in indices])
        return batch_idx, target_idx

    def get_loss(self, loss, outputs, targets, indices, num_boxes):
        loss_map = {
            "labels": self.loss_labels,
            "boxes": self.loss_boxes,
            "cardinality": self.loss_cardinality,
        }
        if loss not in loss_map:
            raise ValueError(f"Loss {loss} not supported")
        return loss_map[loss](outputs, targets, indices, num_boxes)

    def forward(self, outputs, targets):
        """
        This performs the loss computation.

        Args:
             outputs (`dict`, *optional*):
                Dictionary of tensors, see the output specification of the model for the format.
             targets (`List[dict]`, *optional*):
                List of dicts, such that `len(targets) == batch_size`. The expected keys in each dict depends on the
                losses applied, see each loss' doc.
        """
        outputs_without_aux = {k: v for k, v in outputs.items() if k != "auxiliary_outputs" and k != "enc_outputs"}

        # Retrieve the matching between the outputs of the last layer and the targets
        indices = self.matcher(outputs_without_aux, targets)

        # Compute the average number of target boxes accross all nodes, for normalization purposes
        num_boxes = sum(len(t["class_labels"]) for t in targets)
        num_boxes = torch.as_tensor([num_boxes], dtype=torch.float, device=next(iter(outputs.values())).device)
        world_size = 1
        if is_accelerate_available():
            if PartialState._shared_state != {}:
                num_boxes = reduce(num_boxes)
                world_size = PartialState().num_processes
        num_boxes = torch.clamp(num_boxes / world_size, min=1).item()

        # Compute all the requested losses
        losses = {}
        for loss in self.losses:
            losses.update(self.get_loss(loss, outputs, targets, indices, num_boxes))

        # In case of auxiliary losses, we repeat this process with the output of each intermediate layer.
        if "auxiliary_outputs" in outputs:
            for i, auxiliary_outputs in enumerate(outputs["auxiliary_outputs"]):
                indices = self.matcher(auxiliary_outputs, targets)
                for loss in self.losses:
                    l_dict = self.get_loss(loss, auxiliary_outputs, targets, indices, num_boxes)
                    l_dict = {k + f"_{i}": v for k, v in l_dict.items()}
                    losses.update(l_dict)

        if "enc_outputs" in outputs:
            enc_outputs = outputs["enc_outputs"]
            indices = self.matcher(enc_outputs, targets)
            for loss in self.losses:
                l_dict = self.get_loss(loss, enc_outputs, targets, indices, num_boxes)
                l_dict = {k + "_enc": v for k, v in l_dict.items()}
                losses.update(l_dict)

        return losses


<<<<<<< HEAD
def build_label_maps(logits, input_ids):
    """
    Computes a mapping between the tokens associated with the prompt labels in the logit space with shape `(batch_size, num_labels, hidden_size)`
    where `num_labels` is defined by the number of classes in the input prompt.

    For instance, given the prompt "fish. shark." we get input_ids = [  101,  3869,  1012, 11420,  1012,   102].
    This function will return a mapping for each of the prompt tokens (i.e. tokens associated with "fish" and "shark")
    indicating their position in the logit space.

    """
    hidden_size = logits.shape[-1]
=======
def build_label_maps(logits: torch.FloatTensor, input_ids: torch.LongTensor) -> Tuple[torch.FloatTensor]:
    """
    Computes a mapping between tokens and their corresponding labels, where `num_labels` is determined by the number of classes in the input prompt.
    The function identifies segments of tokens between specific delimiter tokens and generates label maps for those segments.
    Args:
        logits (`torch.Tensor` of shape `(batch_size, seq_length, hidden_size)`):
            The output logits from the model, where `hidden_size` corresponds to the dimension of the model's output features.

        input_ids (`torch.Tensor` of shape `(batch_size, seq_length)`):
            The input token IDs corresponding to the input prompt. For example, given the prompt "fish. shark.",
            `input_ids` might look like `[101, 3869, 1012, 11420, 1012, 102]` where each number corresponds to a token including special tokens.
    Returns:
        tuple: A tuple containing label maps for each instance in the batch.
        - label_maps (tuple of `torch.Tensor`):
            A tuple of tensors, where each tensor in the tuple corresponds to an instance in the batch. Each tensor
            has shape `(num_labels, hidden_size)` and contains binary values (0 or 1), where `1` indicates the tokens
            that are associated with a specific label (class) between delimiter tokens, and `0` elsewhere.
    Example:
        Given an input prompt "fish. shark." and corresponding `input_ids` as `[101, 3869, 1012, 11420, 1012, 102]`:
        - The function identifies the tokens for "fish" (IDs `[3869]`) and "shark" (IDs `[11420]`).
        - The function then constructs label maps for these tokens, where each label map indicates which tokens
          correspond to which label between the delimiter tokens (e.g., between the period `.`).
        - The output is a tuple of label maps, one for each instance in the batch.
    Note:
        - `SPECIAL_TOKENS` should be a predefined list of tokens that are considered special (e.g., `[CLS]`, `[SEP]`, etc.).
    """
    max_seq_len = logits.shape[-1]
>>>>>>> 4ed4881a
    # Add [PAD] token to the list of special tokens
    delimiter_tokens = torch.tensor(SPECIAL_TOKENS + [0], device=input_ids.device)

    delimiter_token_masks = torch.isin(input_ids, delimiter_tokens)
<<<<<<< HEAD
    label_maps = ()
    for delimiter_token_mask in delimiter_token_masks:
        label_map_within_batch = []
        delimiter_indices = torch.where(delimiter_token_mask)[0]
        for i in range(len(delimiter_indices) - 1):
            start = delimiter_indices[i]
            end = delimiter_indices[i + 1]
            if end - start > 1:
                label_map = torch.zeros(hidden_size, device=input_ids.device)
                label_map[start + 1 : end] = 1
                label_map_within_batch.append(label_map)

        label_maps += (torch.stack(label_map_within_batch),)
=======
    label_groups = torch.cumsum(delimiter_token_masks, dim=1) * (~delimiter_token_masks).to(torch.int32)

    label_maps = ()

    # Iterate over batch dimension as we can have different number of labels
    for label_group in label_groups:
        # `label_group` is a tensor of shape `(seq_len,)` with zeros for non-label tokens and integers for label tokens
        # label tokens with same integer value are part of the same label group

        # Get unique labels and exclude 0 (i.e. non-label tokens)
        unique_labels = torch.unique(label_group)[1:, None]
        num_labels = unique_labels.shape[0]

        # Create one-hot encoding for each label group
        label_map = label_group.unsqueeze(0).repeat(num_labels, 1)
        label_map = torch.where(label_map == unique_labels, 1, 0)

        # Pad label_map to match `max_seq_len`
        label_map = F.pad(label_map, (0, max_seq_len - label_map.shape[1]), value=0)

        label_maps += (label_map,)
>>>>>>> 4ed4881a

    return label_maps


def build_text_mask(logits, attention_mask):
    """
    Create text_mask based on the matching indices
    """
    seq_len = attention_mask.shape[1]
    text_mask = torch.zeros_like(logits, device=logits.device, dtype=attention_mask.dtype)
    text_mask[:, :, :seq_len] = attention_mask[:, None, :]

    return text_mask.bool()


@add_start_docstrings(
    """
    Grounding DINO Model (consisting of a backbone and encoder-decoder Transformer) with object detection heads on top,
    for tasks such as COCO detection.
    """,
    GROUNDING_DINO_START_DOCSTRING,
)
class GroundingDinoForObjectDetection(GroundingDinoPreTrainedModel):
    # When using clones, all layers > 0 will be clones, but layer 0 *is* required
    # the bbox_embed in the decoder are all clones though
    _tied_weights_keys = [r"bbox_embed\.[1-9]\d*", r"model\.decoder\.bbox_embed\.[0-9]\d*"]

    def __init__(self, config: GroundingDinoConfig):
        super().__init__(config)

        self.model = GroundingDinoModel(config)
        _class_embed = GroundingDinoContrastiveEmbedding(config)

        if config.decoder_bbox_embed_share:
            _bbox_embed = GroundingDinoMLPPredictionHead(
                input_dim=config.d_model, hidden_dim=config.d_model, output_dim=4, num_layers=3
            )
            self.bbox_embed = nn.ModuleList([_bbox_embed for _ in range(config.decoder_layers)])
        else:
            for _ in range(config.decoder_layers):
                _bbox_embed = GroundingDinoMLPPredictionHead(
                    input_dim=config.d_model, hidden_dim=config.d_model, output_dim=4, num_layers=3
                )
                self.bbox_embed = nn.ModuleList([_bbox_embed for _ in range(config.decoder_layers)])
        self.class_embed = nn.ModuleList([_class_embed for _ in range(config.decoder_layers)])
        # hack for box-refinement
        self.model.decoder.bbox_embed = self.bbox_embed
        # hack implementation for two-stage
        self.model.decoder.class_embed = self.class_embed

        # Initialize weights and apply final processing
        self.post_init()

    # taken from https://github.com/facebookresearch/detr/blob/master/models/detr.py
    @torch.jit.unused
    def _set_aux_loss(self, outputs_class, outputs_coord, label_maps, text_mask):
        # this is a workaround to make torchscript happy, as torchscript
        # doesn't support dictionary with non-homogeneous values, such
        # as a dict having both a Tensor and a list.
        return [
            {"logits": a, "pred_boxes": b, "label_maps": label_maps, "text_mask": text_mask}
            for a, b in zip(outputs_class[:-1], outputs_coord[:-1])
        ]

    @add_start_docstrings_to_model_forward(GROUNDING_DINO_INPUTS_DOCSTRING)
    @replace_return_docstrings(output_type=GroundingDinoObjectDetectionOutput, config_class=_CONFIG_FOR_DOC)
    def forward(
        self,
        pixel_values: torch.FloatTensor,
        input_ids: torch.LongTensor,
        token_type_ids: torch.LongTensor = None,
        attention_mask: torch.LongTensor = None,
        pixel_mask: Optional[torch.BoolTensor] = None,
        encoder_outputs: Optional[Union[GroundingDinoEncoderOutput, Tuple]] = None,
        output_attentions: Optional[bool] = None,
        output_hidden_states: Optional[bool] = None,
        return_dict: Optional[bool] = None,
        labels: List[Dict[str, Union[torch.LongTensor, torch.FloatTensor]]] = None,
    ):
        r"""
        labels (`List[Dict]` of len `(batch_size,)`, *optional*):
            Labels for computing the bipartite matching loss. List of dicts, each dictionary containing at least the
            following 2 keys: 'class_labels' and 'boxes' (the class labels and bounding boxes of an image in the batch
            respectively). The class labels themselves should be a `torch.LongTensor` of len `(number of bounding boxes
            in the image,)` and the boxes a `torch.FloatTensor` of shape `(number of bounding boxes in the image, 4)`.

        Returns:

        Examples:

        ```python
        >>> from transformers import AutoProcessor, GroundingDinoForObjectDetection
        >>> from PIL import Image
        >>> import requests

        >>> url = "http://images.cocodataset.org/val2017/000000039769.jpg"
        >>> image = Image.open(requests.get(url, stream=True).raw)
        >>> text = "a cat."

        >>> processor = AutoProcessor.from_pretrained("IDEA-Research/grounding-dino-tiny")
        >>> model = GroundingDinoForObjectDetection.from_pretrained("IDEA-Research/grounding-dino-tiny")

        >>> inputs = processor(images=image, text=text, return_tensors="pt")
        >>> outputs = model(**inputs)

        >>> # convert outputs (bounding boxes and class logits) to COCO API
        >>> target_sizes = torch.tensor([image.size[::-1]])
        >>> results = processor.image_processor.post_process_object_detection(
        ...     outputs, threshold=0.35, target_sizes=target_sizes
        ... )[0]
        >>> for score, label, box in zip(results["scores"], results["labels"], results["boxes"]):
        ...     box = [round(i, 1) for i in box.tolist()]
        ...     print(f"Detected {label.item()} with confidence " f"{round(score.item(), 2)} at location {box}")
        Detected 1 with confidence 0.45 at location [344.8, 23.2, 637.4, 373.8]
        Detected 1 with confidence 0.41 at location [11.9, 51.6, 316.6, 472.9]
        ```"""
        return_dict = return_dict if return_dict is not None else self.config.use_return_dict

        if attention_mask is None:
            attention_mask = torch.ones_like(input_ids)

        # First, sent images through Grounding DINO base model to obtain encoder + decoder outputs
        outputs = self.model(
            pixel_values=pixel_values,
            input_ids=input_ids,
            token_type_ids=token_type_ids,
            attention_mask=attention_mask,
            pixel_mask=pixel_mask,
            encoder_outputs=encoder_outputs,
            output_attentions=output_attentions,
            output_hidden_states=output_hidden_states,
            return_dict=return_dict,
        )

        idx = 5 + (1 if output_attentions else 0) + (1 if output_hidden_states else 0)
        enc_text_hidden_state = outputs.encoder_last_hidden_state_text if return_dict else outputs[idx]
        hidden_states = outputs.intermediate_hidden_states if return_dict else outputs[2]
        init_reference_points = outputs.init_reference_points if return_dict else outputs[1]
        inter_references_points = outputs.intermediate_reference_points if return_dict else outputs[3]

        # class logits + predicted bounding boxes
        outputs_classes = []
        outputs_coords = []

        # hidden_states are of shape (batch_size, num_stages, height, width)
        # predict class and bounding box deltas for each stage
        num_levels = hidden_states.shape[1]
        for level in range(num_levels):
            if level == 0:
                reference = init_reference_points
            else:
                reference = inter_references_points[:, level - 1]
            reference = torch.special.logit(reference, eps=1e-5)
            outputs_class = self.class_embed[level](
                vision_hidden_state=hidden_states[:, level],
                text_hidden_state=enc_text_hidden_state,
                text_token_mask=attention_mask.bool(),
            )
            delta_bbox = self.bbox_embed[level](hidden_states[:, level])

            reference_coordinates = reference.shape[-1]
            if reference_coordinates == 4:
                outputs_coord_logits = delta_bbox + reference
            elif reference_coordinates == 2:
                delta_bbox[..., :2] += reference
                outputs_coord_logits = delta_bbox
            else:
                raise ValueError(f"reference.shape[-1] should be 4 or 2, but got {reference.shape[-1]}")
            outputs_coord = outputs_coord_logits.sigmoid()
            outputs_classes.append(outputs_class)
            outputs_coords.append(outputs_coord)
        outputs_class = torch.stack(outputs_classes)
        outputs_coord = torch.stack(outputs_coords)

        logits = outputs_class[-1]
        pred_boxes = outputs_coord[-1]

        loss, loss_dict, auxiliary_outputs = None, None, None
        if labels is not None:
            # First: create the matcher
            matcher = GroundingDinoHungarianMatcher(
                class_cost=self.config.class_cost, bbox_cost=self.config.bbox_cost, giou_cost=self.config.giou_cost
            )
            # Second: create the criterion
            losses = ["labels", "boxes", "cardinality"]
            criterion = GroundingDinoLoss(
                matcher=matcher,
                class_reduction=self.config.class_loss_reduction,
                focal_alpha=self.config.focal_alpha,
                losses=losses,
            )
            criterion.to(self.device)
            label_maps = build_label_maps(logits, input_ids)
            text_mask = build_text_mask(logits, attention_mask)
            # Third: compute the losses, based on outputs and labels
            outputs_loss = {}
            outputs_loss["logits"] = logits
            outputs_loss["pred_boxes"] = pred_boxes
            outputs_loss["label_maps"] = label_maps
            outputs_loss["text_mask"] = text_mask

            if self.config.auxiliary_loss:
                auxiliary_outputs = self._set_aux_loss(outputs_class, outputs_coord, label_maps, text_mask)
                outputs_loss["auxiliary_outputs"] = auxiliary_outputs

            if self.config.two_stage:
                outputs_loss["enc_outputs"] = {
                    "logits": outputs[-2],
                    "pred_boxes": outputs[-1],
                    "label_maps": label_maps,
                    "text_mask": text_mask,
                }

            loss_dict = criterion(outputs_loss, labels)
            # Fourth: compute total loss, as a weighted sum of the various losses
            weight_dict = {
                "loss_ce": self.config.class_loss_coefficient,
                "loss_bbox": self.config.bbox_loss_coefficient,
                "loss_giou": self.config.giou_loss_coefficient,
            }

            if self.config.two_stage:
                enc_weight_dict = {k + "_enc": v for k, v in weight_dict.items()}
                weight_dict.update(enc_weight_dict)

            if self.config.auxiliary_loss:
                aux_weight_dict = {}
                for i in range(self.config.decoder_layers - 1):
                    aux_weight_dict.update({k + f"_{i}": v for k, v in weight_dict.items()})
                weight_dict.update(aux_weight_dict)

            loss = sum(loss_dict[k] * weight_dict[k] for k in loss_dict.keys() if k in weight_dict)

        if not return_dict:
            if auxiliary_outputs is not None:
                output = (logits, pred_boxes) + auxiliary_outputs + outputs
            else:
                output = (logits, pred_boxes) + outputs
            tuple_outputs = ((loss, loss_dict) + output) if loss is not None else output

            return tuple_outputs

        dict_outputs = GroundingDinoObjectDetectionOutput(
            loss=loss,
            loss_dict=loss_dict,
            logits=logits,
            pred_boxes=pred_boxes,
            last_hidden_state=outputs.last_hidden_state,
            auxiliary_outputs=auxiliary_outputs,
            decoder_hidden_states=outputs.decoder_hidden_states,
            decoder_attentions=outputs.decoder_attentions,
            encoder_last_hidden_state_vision=outputs.encoder_last_hidden_state_vision,
            encoder_last_hidden_state_text=outputs.encoder_last_hidden_state_text,
            encoder_vision_hidden_states=outputs.encoder_vision_hidden_states,
            encoder_text_hidden_states=outputs.encoder_text_hidden_states,
            encoder_attentions=outputs.encoder_attentions,
            intermediate_hidden_states=outputs.intermediate_hidden_states,
            intermediate_reference_points=outputs.intermediate_reference_points,
            init_reference_points=outputs.init_reference_points,
<<<<<<< HEAD
            enc_topk_proposals=outputs.enc_topk_proposals,
=======
            encoder_topk_proposals=outputs.encoder_topk_proposals,
>>>>>>> 4ed4881a
            enc_outputs_class=outputs.enc_outputs_class,
            enc_outputs_coord_logits=outputs.enc_outputs_coord_logits,
            encoder_logits=outputs.encoder_logits,
            encoder_pred_boxes=outputs.encoder_pred_boxes,
        )

        return dict_outputs<|MERGE_RESOLUTION|>--- conflicted
+++ resolved
@@ -258,11 +258,7 @@
             weighted average in the text-vision attention, vision-text attention, text-enhancer (self-attention) and
             multi-scale deformable attention heads. attention softmax, used to compute the weighted average in the
             bi-attention heads.
-<<<<<<< HEAD
-        enc_topk_proposals (`torch.FloatTensor` of shape `(batch_size, num_queries)`, *optional*, returned when `config.two_stage=True`):
-=======
         encoder_topk_proposals (`torch.FloatTensor` of shape `(batch_size, num_queries)`, *optional*, returned when `config.two_stage=True`):
->>>>>>> 4ed4881a
             Top `config.num_queries` scoring bounding boxes indices picked as region proposals in the first stage.
         enc_outputs_class (`torch.FloatTensor` of shape `(batch_size, sequence_length, config.num_labels)`, *optional*, returned when `config.two_stage=True`):
             Predicted bounding boxes scores where the top `config.num_queries` scoring bounding boxes are picked as
@@ -287,11 +283,7 @@
     encoder_vision_hidden_states: Optional[Tuple[torch.FloatTensor]] = None
     encoder_text_hidden_states: Optional[Tuple[torch.FloatTensor]] = None
     encoder_attentions: Optional[Tuple[Tuple[torch.FloatTensor]]] = None
-<<<<<<< HEAD
-    enc_topk_proposals: Optional[torch.FloatTensor] = None
-=======
     encoder_topk_proposals: Optional[torch.FloatTensor] = None
->>>>>>> 4ed4881a
     enc_outputs_class: Optional[torch.FloatTensor] = None
     enc_outputs_coord_logits: Optional[torch.FloatTensor] = None
     encoder_logits: Optional[torch.FloatTensor] = None
@@ -354,11 +346,7 @@
             Stacked intermediate reference points (reference points of each layer of the decoder).
         init_reference_points (`torch.FloatTensor` of shape  `(batch_size, num_queries, 4)`):
             Initial reference points sent through the Transformer decoder.
-<<<<<<< HEAD
-        enc_topk_proposals (`torch.FloatTensor` of shape `(batch_size, num_queries)`, *optional*, returned when `config.two_stage=True`):
-=======
         encoder_topk_proposals (`torch.FloatTensor` of shape `(batch_size, num_queries)`, *optional*, returned when `config.two_stage=True`):
->>>>>>> 4ed4881a
             Top `config.num_queries` scoring bounding boxes indices picked as region proposals in the first stage.
         enc_outputs_class (`torch.FloatTensor` of shape `(batch_size, sequence_length, config.num_labels)`, *optional*, returned when `config.two_stage=True`):
             Predicted bounding boxes scores where the top `config.num_queries` scoring bounding boxes are picked as
@@ -388,11 +376,7 @@
     encoder_vision_hidden_states: Optional[Tuple[torch.FloatTensor]] = None
     encoder_text_hidden_states: Optional[Tuple[torch.FloatTensor]] = None
     encoder_attentions: Optional[Tuple[Tuple[torch.FloatTensor]]] = None
-<<<<<<< HEAD
-    enc_topk_proposals: Optional[torch.FloatTensor] = None
-=======
     encoder_topk_proposals: Optional[torch.FloatTensor] = None
->>>>>>> 4ed4881a
     enc_outputs_class: Optional[torch.FloatTensor] = None
     enc_outputs_coord_logits: Optional[torch.FloatTensor] = None
     encoder_logits: Optional[torch.FloatTensor] = None
@@ -2509,11 +2493,7 @@
             encoder_vision_hidden_states=encoder_outputs.vision_hidden_states,
             encoder_text_hidden_states=encoder_outputs.text_hidden_states,
             encoder_attentions=encoder_outputs.attentions,
-<<<<<<< HEAD
-            enc_topk_proposals=topk_proposals,
-=======
             encoder_topk_proposals=topk_proposals,
->>>>>>> 4ed4881a
             enc_outputs_class=enc_outputs_class,
             enc_outputs_coord_logits=enc_outputs_coord_logits,
             encoder_logits=encoder_logits,
@@ -2611,13 +2591,8 @@
     return iou - (area - union) / area
 
 
-<<<<<<< HEAD
-# Similar to `DeformableDetr` but we pass `num_queries` (because inputs are only the valid logits)
-# and we also pass `reduction` for testing purposes.
-=======
 # Similar to the one used in `DeformableDetr` but we pass `num_queries`, as `logits` are flattened
 # due to masked selection, and support different `reduction` modes.
->>>>>>> 4ed4881a
 def sigmoid_focal_loss(
     inputs: torch.Tensor,
     targets: torch.Tensor,
@@ -2785,17 +2760,6 @@
         """
         Create one_hot based on the matching indices
         """
-<<<<<<< HEAD
-        class_labels = [target["class_labels"] for target in targets]
-        logits = outputs["logits"]
-        label_maps = outputs["label_maps"]
-
-        target_classes_onehot = torch.zeros_like(logits, device=logits.device, dtype=torch.long)
-
-        for i, (source, target) in enumerate(indices):
-            labels = class_labels[i][target]
-            target_classes_onehot[i, source] = label_maps[i][labels].to(torch.long)
-=======
         logits = outputs["logits"]
         # Add offsets to class_labels to select the correct label map
         class_labels = torch.cat(
@@ -2809,7 +2773,6 @@
         idx = self._get_source_permutation_idx(indices)
         target_classes_onehot = torch.zeros_like(logits, device=logits.device, dtype=torch.long)
         target_classes_onehot[idx] = label_maps[class_labels].to(torch.long)
->>>>>>> 4ed4881a
 
         return target_classes_onehot
 
@@ -2965,19 +2928,6 @@
         return losses
 
 
-<<<<<<< HEAD
-def build_label_maps(logits, input_ids):
-    """
-    Computes a mapping between the tokens associated with the prompt labels in the logit space with shape `(batch_size, num_labels, hidden_size)`
-    where `num_labels` is defined by the number of classes in the input prompt.
-
-    For instance, given the prompt "fish. shark." we get input_ids = [  101,  3869,  1012, 11420,  1012,   102].
-    This function will return a mapping for each of the prompt tokens (i.e. tokens associated with "fish" and "shark")
-    indicating their position in the logit space.
-
-    """
-    hidden_size = logits.shape[-1]
-=======
 def build_label_maps(logits: torch.FloatTensor, input_ids: torch.LongTensor) -> Tuple[torch.FloatTensor]:
     """
     Computes a mapping between tokens and their corresponding labels, where `num_labels` is determined by the number of classes in the input prompt.
@@ -3005,26 +2955,10 @@
         - `SPECIAL_TOKENS` should be a predefined list of tokens that are considered special (e.g., `[CLS]`, `[SEP]`, etc.).
     """
     max_seq_len = logits.shape[-1]
->>>>>>> 4ed4881a
     # Add [PAD] token to the list of special tokens
     delimiter_tokens = torch.tensor(SPECIAL_TOKENS + [0], device=input_ids.device)
 
     delimiter_token_masks = torch.isin(input_ids, delimiter_tokens)
-<<<<<<< HEAD
-    label_maps = ()
-    for delimiter_token_mask in delimiter_token_masks:
-        label_map_within_batch = []
-        delimiter_indices = torch.where(delimiter_token_mask)[0]
-        for i in range(len(delimiter_indices) - 1):
-            start = delimiter_indices[i]
-            end = delimiter_indices[i + 1]
-            if end - start > 1:
-                label_map = torch.zeros(hidden_size, device=input_ids.device)
-                label_map[start + 1 : end] = 1
-                label_map_within_batch.append(label_map)
-
-        label_maps += (torch.stack(label_map_within_batch),)
-=======
     label_groups = torch.cumsum(delimiter_token_masks, dim=1) * (~delimiter_token_masks).to(torch.int32)
 
     label_maps = ()
@@ -3046,7 +2980,6 @@
         label_map = F.pad(label_map, (0, max_seq_len - label_map.shape[1]), value=0)
 
         label_maps += (label_map,)
->>>>>>> 4ed4881a
 
     return label_maps
 
@@ -3306,11 +3239,7 @@
             intermediate_hidden_states=outputs.intermediate_hidden_states,
             intermediate_reference_points=outputs.intermediate_reference_points,
             init_reference_points=outputs.init_reference_points,
-<<<<<<< HEAD
-            enc_topk_proposals=outputs.enc_topk_proposals,
-=======
             encoder_topk_proposals=outputs.encoder_topk_proposals,
->>>>>>> 4ed4881a
             enc_outputs_class=outputs.enc_outputs_class,
             enc_outputs_coord_logits=outputs.enc_outputs_coord_logits,
             encoder_logits=outputs.encoder_logits,
