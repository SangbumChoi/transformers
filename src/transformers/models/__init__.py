# Copyright 2020 The HuggingFace Team. All rights reserved.
#
# Licensed under the Apache License, Version 2.0 (the "License");
# you may not use this file except in compliance with the License.
# You may obtain a copy of the License at
#
#     http://www.apache.org/licenses/LICENSE-2.0
#
# Unless required by applicable law or agreed to in writing, software
# distributed under the License is distributed on an "AS IS" BASIS,
# WITHOUT WARRANTIES OR CONDITIONS OF ANY KIND, either express or implied.
# See the License for the specific language governing permissions and
# limitations under the License.

from . import (
    albert,
    align,
    altclip,
    audio_spectrogram_transformer,
    auto,
    autoformer,
    bark,
    bart,
    barthez,
    bartpho,
    beit,
    bert,
    bert_generation,
    bert_japanese,
    bertweet,
    big_bird,
    bigbird_pegasus,
    biogpt,
    bit,
    blenderbot,
    blenderbot_small,
    blip,
    blip_2,
    bloom,
    bridgetower,
    bros,
    byt5,
    camembert,
    canine,
    chinese_clip,
    clap,
    clip,
    clipseg,
    clvp,
    code_llama,
    codegen,
    cohere,
    conditional_detr,
    convbert,
    convnext,
    convnextv2,
    cpm,
    cpmant,
    ctrl,
    cvt,
    data2vec,
    deberta,
    deberta_v2,
    decision_transformer,
    deformable_detr,
    deit,
    deprecated,
    depth_anything,
    deta,
    detr,
    dialogpt,
    dinat,
    dinov2,
    distilbert,
    dit,
    donut,
    dpr,
    dpt,
    efficientformer,
    efficientnet,
    electra,
    encodec,
    encoder_decoder,
    ernie,
    ernie_m,
    esm,
    falcon,
    fastspeech2_conformer,
    flaubert,
    flava,
    fnet,
    focalnet,
    fsmt,
    funnel,
    fuyu,
    gemma,
    git,
    glpn,
    gpt2,
    gpt_bigcode,
    gpt_neo,
    gpt_neox,
    gpt_neox_japanese,
    gpt_sw3,
    gptj,
    gptsan_japanese,
    graphormer,
    grounding_dino,
    groupvit,
    herbert,
    hubert,
    ibert,
    idefics,
    imagegpt,
    informer,
    instructblip,
    jukebox,
    kosmos2,
    layoutlm,
    layoutlmv2,
    layoutlmv3,
    layoutxlm,
    led,
    levit,
    lilt,
    llama,
    llava,
    llava_next,
    longformer,
    longt5,
    luke,
    lxmert,
    m2m_100,
    mamba,
    marian,
    markuplm,
    mask2former,
    maskformer,
    mbart,
    mbart50,
    mega,
    megatron_bert,
    megatron_gpt2,
    mgp_str,
    mistral,
    mixtral,
    mluke,
    mobilebert,
    mobilenet_v1,
    mobilenet_v2,
    mobilevit,
    mobilevitv2,
    mpnet,
    mpt,
    mra,
    mt5,
    musicgen,
    musicgen_melody,
    mvp,
    nat,
    nezha,
    nllb,
    nllb_moe,
    nougat,
    nystromformer,
    oneformer,
    openai,
    opt,
    owlv2,
    owlvit,
    patchtsmixer,
    patchtst,
    pegasus,
    pegasus_x,
    perceiver,
    persimmon,
    phi,
    phobert,
    pix2struct,
    plbart,
    poolformer,
    pop2piano,
    prophetnet,
    pvt,
    pvt_v2,
    qdqbert,
    qwen2,
    qwen2_moe,
    rag,
    realm,
    recurrent_gemma,
    reformer,
    regnet,
    rembert,
    resnet,
    roberta,
    roberta_prelayernorm,
    roc_bert,
    roformer,
    rwkv,
    sam,
    seamless_m4t,
    seamless_m4t_v2,
    segformer,
    seggpt,
    sew,
    sew_d,
    siglip,
    speech_encoder_decoder,
    speech_to_text,
    speech_to_text_2,
    speecht5,
    splinter,
    squeezebert,
    stablelm,
    starcoder2,
    superpoint,
    swiftformer,
    swin,
    swin2sr,
    swinv2,
    switch_transformers,
    t5,
    table_transformer,
    tapas,
    time_series_transformer,
    timesformer,
    timm_backbone,
    trocr,
    tvlt,
    tvp,
    udop,
    umt5,
    unispeech,
    unispeech_sat,
    univnet,
    upernet,
    videomae,
    vilt,
    vipllava,
    vision_encoder_decoder,
    vision_text_dual_encoder,
    visual_bert,
    vit,
    vit_hybrid,
    vit_mae,
<<<<<<< HEAD
    vitpose,
=======
    vit_msn,
    vitdet,
    vitmatte,
    vits,
    vivit,
>>>>>>> b109257f
    wav2vec2,
    wav2vec2_bert,
    wav2vec2_conformer,
    wav2vec2_phoneme,
    wav2vec2_with_lm,
    wavlm,
    whisper,
    x_clip,
    xglm,
    xlm,
    xlm_prophetnet,
    xlm_roberta,
    xlm_roberta_xl,
    xlnet,
    xmod,
    yolos,
    yoso,
)<|MERGE_RESOLUTION|>--- conflicted
+++ resolved
@@ -244,15 +244,12 @@
     vit,
     vit_hybrid,
     vit_mae,
-<<<<<<< HEAD
     vitpose,
-=======
     vit_msn,
     vitdet,
     vitmatte,
     vits,
     vivit,
->>>>>>> b109257f
     wav2vec2,
     wav2vec2_bert,
     wav2vec2_conformer,
