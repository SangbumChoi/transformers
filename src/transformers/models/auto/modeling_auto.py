--- conflicted
+++ resolved
@@ -250,11 +250,8 @@
         ("rt_detr_v2", "RTDetrV2Model"),
         ("rwkv", "RwkvModel"),
         ("sam", "SamModel"),
-<<<<<<< HEAD
+        ("sam_vision_model", "SamVisionModel"),
         ("sam2", "Sam2Model"),
-=======
-        ("sam_vision_model", "SamVisionModel"),
->>>>>>> 6f4058ae
         ("seamless_m4t", "SeamlessM4TModel"),
         ("seamless_m4t_v2", "SeamlessM4Tv2Model"),
         ("segformer", "SegformerModel"),
